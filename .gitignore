# Byte-compiled / optimized / DLL files
__pycache__/
*.py[cod]

# C extensions
*.so

# Compressed DAWG trees
*.dawg

# Pickled DAWG trees
*.pickle

# Profile data
*.profile

# Visual Studio Code tweaks
ptvsd/
pydev_startup.py

# Secret session key
resources/secret_key.bin
resources/salescloud_key.bin

<<<<<<< HEAD
# Client secret key for OAuth
=======
# Google OAuth client secret
>>>>>>> f8f2e7f1
resources/client_secret.txt

# Private GAE services key
resources/netskrafl-*.json

# Unsorted BIN word lists
resources/ordalistimax15.txt
resources/ordalisti.algeng.txt

# Non-Icelandic word lists
resources/TWL06.txt
resources/sowpods.txt

# CSS files generated from Less
static/skrafl-curry.css
static/skrafl-desat.css

# Concatenated JS
static/netskrafl.js
static/main.js
static/wait.js

# Minified JavaScript
static/netskrafl.min.js
static/main.min.js
static/wait.min.js

# Python package folders required for AppEngine
lib/
lib64/

# Scratch work files
templates/main-scratch.html
profile.bin
*.sublime-project
*.sublime-workspace
*.code-workspace
static/NetskraflFacebookCover.jpg
*.bak
.vscode/

# Distribution / packaging / IDEs
.Python
google/
env/
.env
bin/
build/
develop-eggs/
dist/
eggs/
parts/
sdist/
var/
*.egg-info/
.config/
.installed.cfg
*.egg
log/
console/
venv/
node_modules/
.idea/
.vscode/
.mypy_cache/

# Node dependency descriptions
package*.json

# Installer logs
pip-log.txt
pip-delete-this-directory.txt
deploy_done.py

# Unit test / coverage reports
htmlcov/
.tox/
.coverage
.cache
nosetests.xml
coverage.xml

# Translations
*.mo

# Mr Developer
.mr.developer.cfg
.project
.pydevproject

# Rope
.ropeproject

# Django stuff:
*.log
*.pot

# Sphinx documentation
docs/_build/


# =========================
# Operating System Files
# =========================

# OSX
# =========================

.DS_Store
.AppleDouble
.LSOverride

# Icon must ends with two \r.
Icon


# Thumbnails
._*

# Files that might appear on external disk
.Spotlight-V100
.Trashes

# Windows
# =========================

# Windows image file caches
Thumbs.db
ehthumbs.db

# Folder config file
Desktop.ini

# Recycle Bin used on file shares
$RECYCLE.BIN/

# Windows Installer files
*.cab
*.msi
*.msm
*.msp
.env<|MERGE_RESOLUTION|>--- conflicted
+++ resolved
@@ -22,11 +22,7 @@
 resources/secret_key.bin
 resources/salescloud_key.bin
 
-<<<<<<< HEAD
-# Client secret key for OAuth
-=======
 # Google OAuth client secret
->>>>>>> f8f2e7f1
 resources/client_secret.txt
 
 # Private GAE services key
