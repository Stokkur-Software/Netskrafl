--- conflicted
+++ resolved
@@ -183,10 +183,6 @@
         i = 0
         for gm in iter_q(q, chunk_size=250):
             i += 1
-<<<<<<< HEAD
-            # ts = Alphabet.format_timestamp(gm.timestamp)
-=======
->>>>>>> de843ccd
             lm = Alphabet.format_timestamp(gm.ts_last_move or gm.timestamp)
             p0 = None if gm.player0 is None else gm.player0.id()
             p1 = None if gm.player1 is None else gm.player1.id()
