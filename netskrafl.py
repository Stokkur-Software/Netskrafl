"""

    Web server for netskrafl.is

    Copyright (C) 2020 Miðeind ehf.
    Original author: Vilhjálmur Þorsteinsson

    The GNU General Public License, version 3, applies to this software.
    For further information, see https://github.com/mideind/Netskrafl

    This web server module uses the Flask framework to implement
    a crossword game similar to SCRABBLE(tm).

    The actual game logic is found in skraflplayer.py and
    skraflmechanics.py.

    The User and Game classes are found in skraflgame.py.

    The web client code is found in netskrafl.js.

    The server is compatible with Python >= 3.8.

    Note: SCRABBLE is a registered trademark. This software or its author
    are in no way affiliated with or endorsed by the owners or licensees
    of the SCRABBLE trademark.

"""

# pylint: disable=too-many-lines

from __future__ import annotations

from typing import (
    Optional,
    Dict,
    Union,
    List,
    Any,
    TypeVar,
    Callable,
    Iterable,
    Tuple,
    cast,
)

import os
import logging
import threading
import re
import random

from functools import wraps
from datetime import datetime, timedelta
from logging.config import dictConfig

from flask import (
    Flask,
    render_template,
    send_from_directory,
    redirect,
    jsonify,
    url_for,
    request,
    Request,
    make_response,
    Response,
    g,
    session,
)
from werkzeug.urls import url_parse
from werkzeug.wrappers import Response as WerkzeugResponse

from authlib.integrations.flask_client import OAuth  # type: ignore
from authlib.integrations.base_client.errors import MismatchingStateError  # type: ignore

import requests

from languages import (
    Alphabet,
    current_alphabet,
<<<<<<< HEAD
    set_locale,
=======
    current_board_type,
    set_locale,
    set_game_locale,
>>>>>>> 27fbaa30
    current_lc,
    SUPPORTED_LOCALES,
)
from dawgdictionary import Wordbase
from skraflmechanics import (
    MoveBase,
    Move,
    PassMove,
    ExchangeMove,
    ResignMove,
    ChallengeMove,
    Error,
)
from skraflplayer import AutoPlayer
from skraflgame import User, Game
from skrafldb import (
    Client,
    Context,
    UserModel,
    GameModel,
    FavoriteModel,
    ChallengeModel,
    RatingModel,
    ChatModel,
    ZombieModel,
    PromoModel,
    PrefsDict,
)
import billing
import firebase
from cache import memcache
import skraflstats


# Type definitions
T = TypeVar("T")
ResponseType = Union[str, Response, WerkzeugResponse, Tuple[str, int]]
RouteType = Callable[[], ResponseType]
UserPrefsType = Dict[str, Union[str, bool]]

# Are we running in a local development environment or on a GAE server?
running_local = os.environ.get("SERVER_SOFTWARE", "").startswith("Development")

if running_local:
    # Configure logging
<<<<<<< HEAD
    dictConfig({
        'version': 1,
        'formatters': {'default': {
            'format': '[%(asctime)s] %(levelname)s in %(module)s: %(message)s',
        }},
        'handlers': {'wsgi': {
            'class': 'logging.StreamHandler',
            'stream': 'ext://flask.logging.wsgi_errors_stream',
            'formatter': 'default'
        }},
        'root': {
            'level': 'INFO',
            'handlers': ['wsgi']
        }
    })
=======
    dictConfig(
        {
            'version': 1,
            'formatters': {
                'default': {
                    'format': '[%(asctime)s] %(levelname)s in %(module)s: %(message)s',
                }
            },
            'handlers': {
                'wsgi': {
                    'class': 'logging.StreamHandler',
                    'stream': 'ext://flask.logging.wsgi_errors_stream',
                    'formatter': 'default',
                }
            },
            'root': {'level': 'INFO', 'handlers': ['wsgi']},
        }
    )
>>>>>>> 27fbaa30

# Main Flask application instance
app = Flask(__name__)
app.config["DEBUG"] = running_local


# Flask initialization
# The following shenanigans auto-insert an NDB client context into each WSGI context

def ndb_wsgi_middleware(wsgi_app):
    """ Returns a wrapper for the original WSGI app """

    def middleware(environ, start_response):
        """ Wraps the original WSGI app """
        with Client.get_context():
            return wsgi_app(environ, start_response)

    return middleware


# Wrap the WSGI app to insert the NDB client context into each request
setattr(app, "wsgi_app", ndb_wsgi_middleware(app.wsgi_app))

# client_id and client_secret for Google Sign-In
_CLIENT_ID = os.environ.get("CLIENT_ID", "")
# Read client secret key from file
<<<<<<< HEAD
with open(os.path.abspath(os.path.join("resources", "client_secret.txt")), "r") as f_txt:
=======
with open(
    os.path.abspath(os.path.join("resources", "client_secret.txt")), "r"
) as f_txt:
>>>>>>> 27fbaa30
    _CLIENT_SECRET = f_txt.read().strip()

assert _CLIENT_ID, "CLIENT_ID environment variable not set"
assert _CLIENT_SECRET, "CLIENT_SECRET environment variable not set"

# Flask configuration
# Make sure that the Flask session cookie is secure (i.e. only used
# with HTTPS unless we're running on a development server) and
# invisible from JavaScript (HTTPONLY).
# We set SameSite to 'Lax', as it cannot be 'Strict' due to the user
# authentication (OAuth2) redirection flow.
flask_config = dict(
    SESSION_COOKIE_SECURE=not running_local,
    SESSION_COOKIE_HTTPONLY=True,
    SESSION_COOKIE_SAMESITE="Lax",
    # SESSION_COOKIE_DOMAIN="netskrafl.is",
    # SERVER_NAME="netskrafl.is",
    PERMANENT_SESSION_LIFETIME=timedelta(days=31),
    # Add Google OAuth2 client id and secret
    GOOGLE_CLIENT_ID=_CLIENT_ID,
    GOOGLE_CLIENT_SECRET=_CLIENT_SECRET,
)

if running_local:
    logging.info("Netskrafl app running with DEBUG set to True")
    # flask_config["SERVER_NAME"] = "127.0.0.1"
else:
    # Import the Google Cloud client library
    import google.cloud.logging  # type: ignore

    # Instantiate a logging client
    logging_client = google.cloud.logging.Client()
    # Connects the logger to the root logging handler;
    # by default this captures all logs at INFO level and higher
    logging_client.setup_logging()

# Read secret session key from file
with open(os.path.abspath(os.path.join("resources", "secret_key.bin")), "rb") as f:
    app.secret_key = f.read()

# Load the Flask configuration
app.config.update(**flask_config)

# Initialize the OAuth wrapper
OAUTH_CONF_URL = 'https://accounts.google.com/.well-known/openid-configuration'
oauth = OAuth(app)
oauth.register(
    name='google',
    server_metadata_url=OAUTH_CONF_URL,
<<<<<<< HEAD
    client_kwargs={
        'scope': 'openid email profile'
    }
=======
    client_kwargs={'scope': 'openid email profile'},
>>>>>>> 27fbaa30
)

# To try to finish requests as soon as possible and avoid DeadlineExceeded
# exceptions, run the AutoPlayer move generator serially and exclusively
# within an instance
_autoplayer_lock = threading.Lock()

# Promotion parameters
# A promo check is done randomly, but on average every 1 out of N times
_PROMO_FREQUENCY = 8
_PROMO_COUNT = 2  # Max number of times that the same promo is displayed
_PROMO_INTERVAL = timedelta(days=4)  # Min interval between promo displays

# Maximum number of online users to display
MAX_ONLINE = 80

# Set to True to make the single-page UI the default
_SINGLE_PAGE_UI = os.environ.get("SINGLE_PAGE", "FALSE").upper() == "TRUE"

# App Engine (and Firebase) project id
_PROJECT_ID = os.environ.get("PROJECT_ID", "")

# Firebase configuration
_FIREBASE_API_KEY = os.environ.get("FIREBASE_API_KEY", "")
_FIREBASE_SENDER_ID = os.environ.get("FIREBASE_SENDER_ID", "")

# Valid token issuers for OAuth2 login
_VALID_ISSUERS = frozenset(("accounts.google.com", "https://accounts.google.com"))

assert _PROJECT_ID, "PROJECT_ID environment variable not set"
assert _FIREBASE_API_KEY, "FIREBASE_API_KEY environment variable not set"
assert _FIREBASE_SENDER_ID, "FIREBASE_SENDER_ID environment variable not set"


@app.after_request
def add_headers(response: Response) -> Response:
    """ Inject additional headers into responses """
    if not running_local:
        # Add HSTS to enforce HTTPS
        response.headers[
            "Strict-Transport-Security"
        ] = "max-age=31536000; includeSubDomains"
    return response


def max_age(seconds: int) -> Callable:
    """Caching decorator for Flask - augments response
    with a max-age cache header"""

    def decorator(f):
        @wraps(f)
        def decorated_function(*args, **kwargs):
            resp = f(*args, **kwargs)
            if not isinstance(resp, Response):
                resp = make_response(resp)
            resp.cache_control.max_age = seconds
            return resp

        return decorated_function

    return decorator


@app.context_processor
def inject_into_context() -> Dict[str, Union[bool, str]]:
    """ Inject variables and functions into all Flask contexts """
    return dict(
        # Variable dev_server is True if running on a (local) GAE development server
        dev_server=running_local,
        project_id=_PROJECT_ID,
        client_id=_CLIENT_ID,
        firebase_api_key=_FIREBASE_API_KEY,
        firebase_sender_id=_FIREBASE_SENDER_ID,
    )


# Flask cache busting for static .css and .js files
@app.url_defaults
def hashed_url_for_static_file(endpoint: str, values: Dict[str, Any]) -> None:
    """Add a ?h=XXX parameter to URLs for static .js and .css files,
    where XXX is calculated from the file timestamp"""

    def static_file_hash(filename: str) -> int:
        """ Obtain a timestamp for the given file """
        return int(os.stat(filename).st_mtime)

    if "static" == endpoint or endpoint.endswith(".static"):
        filename = values.get("filename")
        if filename and filename.endswith((".js", ".css")):
            static_folder = app.static_folder or "."
            param_name = "h"
            # Add underscores in front of the param name until it is unique
            while param_name in values:
                param_name = "_" + param_name
            values[param_name] = static_file_hash(os.path.join(static_folder, filename))


@app.template_filter("stripwhite")
def stripwhite(s: str) -> str:
    """ Flask/Jinja2 template filter to strip out consecutive whitespace """
    # Convert all consecutive runs of whitespace of 1 char or more into a single space
    return re.sub(r"\s+", " ", s)


def session_user() -> Optional[User]:
    """Return the user who is authenticated in the current session, if any.
    This can be called within any Flask request."""
    u = None
<<<<<<< HEAD
    user = session.get("userid")
    if user is not None:
=======
    if (user := session.get("userid")) is not None:
>>>>>>> 27fbaa30
        userid = user.get("id")
        u = User.load_if_exists(userid)
    return u


def auth_required(**error_kwargs) -> Callable[[RouteType], RouteType]:
    """Decorator for routes that require an authenticated user.
    Call with no parameters to redirect unauthenticated requests
    to url_for("login"), or login_url="..." to redirect to that URL,
    or any other kwargs to return a JSON reply to unauthenticated
    requests, containing those kwargs (via jsonify())."""

    def wrap(func: RouteType) -> RouteType:
        @wraps(func)
        def route() -> ResponseType:
            """Load the authenticated user into g.user
            before invoking the wrapped route function"""
            u = session_user()
            if u is None:
                # No authenticated user
                if error_kwargs and "login_url" not in error_kwargs:
                    # Reply with a JSON error code
                    return jsonify(**error_kwargs)
                # Reply with a redirect
                # Check whether we're already coming from the
                # login page, in which case we're screwed
                # (cookies or popups are probably not allowed)
                if request.args.get("fromlogin", "") == "1":
                    return redirect(url_for("login_error"))
                # Not already coming from the greeting page:
                # redirect to it
                login_url = error_kwargs.get("login_url")
                return redirect(login_url or url_for("greet"))
            # We have an authenticated user: store in g.user
            # and call the route function
            g.user = u
            # Set the locale for this thread to the user's locale
            set_locale(u.locale)
            return func()

        return route

    return wrap


def current_user() -> Optional[User]:
    """Return the currently logged in user. Only valid within route functions
    decorated with @auth_required."""
    return g.get("user")


def current_user_id() -> Optional[str]:
    """Return the id of the currently logged in user. Only valid within route
    functions decorated with @auth_required."""
    u = g.get("user")
    return None if u is None else u.id()


class RequestData:

    """Wraps the Flask request object to allow error-checked retrieval of query
    parameters either from JSON or from form-encoded POST data"""

    _TRUE_SET = frozenset(("true", "True", "1", 1, True))
    _FALSE_SET = frozenset(("false", "False", "0", 0, False))

    def __init__(self, rq: Request) -> None:
        # If JSON data is present, assume this is a JSON request
        self.q = rq.get_json(silent=True)
        self.using_json = True
        if not self.q:
            # No JSON data: assume this is a form-encoded request
            self.q = rq.form
            self.using_json = False
            if not self.q:
                self.q = dict()

    def get(self, key: str, default=None) -> Any:
        """ Obtain an arbitrary data item from the request """
        return self.q.get(key, default)

    def get_int(self, key: str, default: int = 0) -> int:
        """ Obtain an integer data item from the request """
        try:
            return int(self.q.get(key, default))
        except (TypeError, ValueError):
            return default

    def get_bool(self, key: str, default: T = cast(Any, False)) -> Union[bool, T]:
        """ Obtain a boolean data item from the request """
        try:
            val = self.q.get(key, default)
            if val in self._TRUE_SET:
                # This is a truthy value
                return True
            if val in self._FALSE_SET:
                # This is a falsy value
                return False
        except (TypeError, ValueError):
            pass
        # Something else, i.e. neither truthy nor falsy: return the default
        return default

    def get_list(self, key: str) -> List:
        """ Obtain a list data item from the request """
        if self.using_json:
            # Normal get from a JSON dictionary
            r = self.q.get(key, [])
        else:
            # Use special getlist() call on request.form object
            r = self.q.getlist(key + "[]")
        return r if isinstance(r, list) else []

    def __getitem__(self, key: str) -> Any:
        """ Shortcut: allow indexing syntax with an empty string default """
        return self.q.get(key, "")


def _process_move(game, movelist: Iterable[str]) -> Response:
    """ Process a move coming in from the client """

    assert game is not None

    if game.is_over() or game.is_erroneous():
        # This game is already completed, or cannot be correctly
        # serialized from the datastore
        return jsonify(result=Error.GAME_NOT_FOUND)

    player_index = game.player_to_move()

    # Parse the move from the movestring we got back
    m: MoveBase = Move("", 0, 0)
    # pylint: disable=broad-except
    try:
        for mstr in movelist:
            if mstr == "pass":
                # Pass move (or accepting the last move in the game
                # without challenging it)
                m = PassMove()
                break
            if mstr.startswith("exch="):
                # Exchange move
                m = ExchangeMove(mstr[5:])
                break
            if mstr == "rsgn":
                # Resign from game, forfeiting all points
                m = ResignMove(game.state.scores()[player_index])
                break
            if mstr == "chall":
                # Challenging the last move
                m = ChallengeMove()
                break
            sq, tile = mstr.split("=")
            row = "ABCDEFGHIJKLMNO".index(sq[0])
            col = int(sq[1:]) - 1
            if tile[0] == "?":
                # If the blank tile is played, the next character contains
                # its meaning, i.e. the letter it stands for
                letter = tile[1]
                tile = tile[0]
            else:
                letter = tile
            assert isinstance(m, Move)
            m.add_cover(row, col, tile, letter)
    except Exception as e:
        logging.info("Exception in _process_move(): {0}".format(e))

    # Process the move string here
    # Unpack the error code and message
    err = game.check_legality(m)
    msg = ""
    if isinstance(err, tuple):
        err, msg = err

    if err != Error.LEGAL:
        # Something was wrong with the move:
        # show the user a corresponding error message
        return jsonify(result=err, msg=msg)

    # Serialize access to the following code section
    with _autoplayer_lock:

        # Move is OK: register it and update the state
        game.register_move(m)

        # If it's the autoplayer's move, respond immediately
        # (can be a bit time consuming if rack has one or two blank tiles)
        opponent = game.player_id_to_move()

        is_over = game.is_over()

        if not is_over:

            if opponent is None:
                # Generate an autoplayer move in response
                game.autoplayer_move()
                is_over = game.is_over()  # State may change during autoplayer_move()
            elif m.needs_response_move:
                # Challenge move: generate a response move
                game.response_move()
                is_over = game.is_over()  # State may change during response_move()

        if is_over:
            # If the game is now over, tally the final score
            game.finalize_score()

        # Make sure the new game state is persistently recorded
        game.store()

        # If the game is now over, and the opponent is human, add it to the
        # zombie game list so that the opponent has a better chance to notice
        # the result
        if is_over and opponent is not None:
            ZombieModel.add_game(game.id(), opponent)

    if opponent is not None:
        # Send Firebase notifications
        # Send a game update to the opponent, if human, including
        # the full client state. board.html and main.html listen to this.
        # Also update the user/[opp_id]/move branch with the current timestamp.
        client_state = game.client_state(1 - player_index, m)
        msg_dict = {
            "game/" + game.id() + "/" + opponent + "/move": client_state,
            "user/" + opponent: {"move": datetime.utcnow().isoformat()},
        }
        firebase.send_message(msg_dict)

    # Return a state update to the client (board, rack, score, movelist, etc.)
    return jsonify(game.client_state(player_index))


<<<<<<< HEAD
def fetch_users(ulist: Iterable[T], uid_func: Callable[[T], str]) -> Dict[str, User]:
=======
def fetch_users(
    ulist: Iterable[T], uid_func: Callable[[T], Optional[str]]
) -> Dict[str, User]:
>>>>>>> 27fbaa30
    """ Return a dictionary of users found in the ulist """
    # Make a list of user ids by applying the uid_func to ulist entries (!= None)
    uids: List[str] = []
    for u in ulist:
        uid = None if u is None else uid_func(u)
        if uid:
            uids.append(uid)
    # No need for a special case for an empty list
    user_objects = User.load_multi(uids)
    # Return a dictionary mapping user ids to users
    return {uid: user for uid, user in zip(uids, user_objects)}


def _userlist(query: str, spec: str) -> List[Dict[str, Any]]:
    """ Return a list of users matching the filter criteria """

    result: List[Dict[str, Any]] = []

    def elo_str(elo: Union[None, int, str]) -> str:
        """ Return a string representation of an Elo score, or a hyphen if none """
        return str(elo) if elo else "-"

    # We will be returning a list of human players
    cuser = current_user()
    cuid = None if cuser is None else cuser.id()

    if query == "robots":
        # Return the list of available autoplayers
        for r in Game.AUTOPLAYERS:
            result.append(
                {
                    "userid": "robot-" + str(r[2]),
                    "nick": r[0],
                    "fullname": r[1],
                    "human_elo": elo_str(None),
                    "fav": False,
                    "chall": False,
                    "fairplay": False,  # The robots don't play fair ;-)
                    "newbag": cuser is not None and cuser.new_bag(),
                    "ready": True,  # The robots are always ready for a challenge
                    "ready_timed": False,  # Timed games are not available for robots
                }
            )
        # That's it; we're done (no sorting required)
        return result

    # Generate a list of challenges issued by this user
    challenges = set()
    if cuid:
        challenges.update(
            # ch[0] is the identifier of the challenged user
            [ch[0] for ch in ChallengeModel.list_issued(cuid, max_len=20)]
        )

    # Get the list of online users

    # Start by looking in the cache
    # TBD: Cache the entire list including the user information,
    # only updating the favorite state (fav field) for the requesting user
    online = memcache.get("live", namespace="userlist")
    if online is None:
        # Not found: do a query
        online = firebase.get_connected_users()  # Returns a set
        # Store the result as a list in the cache with a lifetime of 10 minutes
        memcache.set("live", list(online), time=10 * 60, namespace="userlist")
    else:
        # Convert the cached list back into a set
        online = set(online)

    if query == "live":
        # Return a sample (no larger than MAX_ONLINE items) of online (live) users

        if len(online) > MAX_ONLINE:
            iter_online = random.sample(list(online), MAX_ONLINE)
        else:
            iter_online = online

        ousers = User.load_multi(iter_online)
        for lu in ousers:
            if lu and lu.is_displayable() and lu.id() != cuid:
                # Don't display the current user in the online list
                uid = lu.id()
                if uid is None:
                    continue
                chall = uid in challenges
                result.append(
                    {
                        "userid": uid,
                        "nick": lu.nickname(),
                        "fullname": lu.full_name(),
                        "human_elo": elo_str(lu.human_elo()),
                        "fav": False if cuser is None else cuser.has_favorite(uid),
                        "chall": chall,
                        "fairplay": lu.fairplay(),
                        "newbag": lu.new_bag(),
                        "ready": lu.is_ready() and not chall,
                        "ready_timed": lu.is_ready_timed() and not chall,
                    }
                )

    elif query == "fav":
        # Return favorites of the current user
        if cuid is not None:
            i = FavoriteModel.list_favorites(cuid)
            # Do a multi-get of the entire favorites list
            fusers = User.load_multi(i)
            for fu in fusers:
                if fu and fu.is_displayable():
                    favid = fu.id()
                    chall = favid in challenges
                    result.append(
                        {
                            "userid": favid,
                            "nick": fu.nickname(),
                            "fullname": fu.full_name(),
                            "human_elo": elo_str(fu.human_elo()),
                            "fav": True,
                            "chall": chall,
                            "fairplay": fu.fairplay(),
                            "newbag": fu.new_bag(),
                            "ready": (fu.is_ready() and favid in online and not chall),
                            "ready_timed": (
                                fu.is_ready_timed() and favid in online and not chall
                            ),
                        }
                    )

    elif query == "alike":
        # Return users with similar Elo ratings
        if cuid is not None:
            assert cuser is not None
            ui = UserModel.list_similar_elo(
                cuser.human_elo(), max_len=40, locale=current_lc()
            )
            ausers = User.load_multi(ui)
            for au in ausers:
                if au and au.is_displayable() and au.id() != cuid:
                    uid = au.id()
                    if uid is None:
                        continue
                    chall = uid in challenges
                    result.append(
                        {
                            "userid": uid,
                            "nick": au.nickname(),
                            "fullname": au.full_name(),
                            "human_elo": elo_str(au.human_elo()),
                            "fav": False if cuser is None else cuser.has_favorite(uid),
                            "chall": chall,
                            "fairplay": au.fairplay(),
                            "newbag": au.new_bag(),
                            "ready": (au.is_ready() and uid in online and not chall),
                            "ready_timed": (
                                au.is_ready_timed() and uid in online and not chall
                            ),
                        }
                    )

    elif query == "search":
        # Return users with nicknames matching a pattern

        if not spec:
            si = []
        else:
            # Limit the spec to 16 characters
            spec = spec[0:16]

            # The "N:" prefix is a version header
            cache_range = "4:" + spec.lower()  # Case is not significant

            # Start by looking in the cache
            si = memcache.get(cache_range, namespace="userlist")
            if si is None:
                # Not found: do an query, returning max 25 users
                si = list(UserModel.list_prefix(spec, max_len=25, locale=current_lc()))
                # Store the result in the cache with a lifetime of 2 minutes
                memcache.set(cache_range, si, time=2 * 60, namespace="userlist")

        def displayable(ud):
            """ Determine whether a user entity is displayable in a list """
            return User.is_valid_nick(ud["nickname"])

        for ud in si:
            uid = ud["id"]
            if uid is None:
                continue
            if uid == cuid:
                # Do not include the current user, if any, in the list
                continue
            if displayable(ud):
                chall = uid in challenges
                result.append(
                    {
                        "userid": uid,
                        "nick": ud["nickname"],
                        "fullname": User.full_name_from_prefs(ud["prefs"]),
                        "human_elo": elo_str(ud["human_elo"] or str(User.DEFAULT_ELO)),
                        "fav": False if cuser is None else cuser.has_favorite(uid),
                        "chall": chall,
                        "fairplay": User.fairplay_from_prefs(ud["prefs"]),
                        "newbag": User.new_bag_from_prefs(ud["prefs"]),
                        "ready": (ud["ready"] and uid in online and not chall),
                        "ready_timed": (
                            ud["ready_timed"] and uid in online and not chall
                        ),
                    }
                )

    # Sort the user list. The list is ordered so that users who are
    # ready for any kind of challenge come first, then users who are ready for
    # a timed game, and finally all other users. Each category is sorted
    # by nickname, case-insensitive.
    result.sort(
        key=lambda x: (
            # First by readiness
            0 if x["ready"] else 1 if x["ready_timed"] else 2,
            # Then by nickname
            current_alphabet().sortkey_nocase(x["nick"]),
        )
    )
    return result


def _gamelist(
    cuid: str, include_zombies: bool = True
) -> List[Dict[str, Union[str, int, bool]]]:
    """ Return a list of active and zombie games for the current user """
    result: List[Dict[str, Union[str, int, bool]]] = []
    if not cuid:
        return result
    now = datetime.utcnow()
    # Place zombie games (recently finished games that this player
    # has not seen) at the top of the list
    if include_zombies:
        for g in ZombieModel.list_games(cuid):
            if g is None:
                continue
            opp = g["opp"]  # User id of opponent
            u = User.load_if_exists(opp)
            if u is None:
                continue
            nick = u.nickname()
            prefs = g.get("prefs", None)
            fairplay = Game.fairplay_from_prefs(prefs)
            new_bag = Game.new_bag_from_prefs(prefs)
            manual = Game.manual_wordcheck_from_prefs(prefs)
            timed = Game.get_duration_from_prefs(prefs)  # Time per player in minutes
            result.append(
                {
                    "uuid": g["uuid"],
                    # Mark zombie state
                    "url": url_for("board", game=g["uuid"], zombie="1"),
                    "oppid": opp,
                    "opp": nick,
                    "fullname": u.full_name(),
                    "sc0": g["sc0"],
                    "sc1": g["sc1"],
                    "ts": Alphabet.format_timestamp_short(g["ts"]),
                    "my_turn": False,
                    "overdue": False,
                    "zombie": True,
                    "fairplay": fairplay,
                    "newbag": new_bag,
                    "manual": manual,
                    "timed": timed,
                    "tile_count": 100,  # All tiles (100%) accounted for
                }
            )
        # Sort zombies in decreasing order by last move,
        # i.e. most recently completed games first
        result.sort(key=lambda x: x["ts"], reverse=True)

    # Obtain up to 50 live games where this user is a player
    i = list(GameModel.iter_live_games(cuid, max_len=50))
    # Sort in reverse order by turn and then by timestamp of the last move,
    # i.e. games with newest moves first
    i.sort(key=lambda x: (x["my_turn"], x["ts"]), reverse=True)
    # Multi-fetch the opponents in the game list
    opponents = fetch_users(i, lambda g: g["opp"])
    # Iterate through the game list
    for g in i:
        if g is None:
            continue
        opp = g["opp"]  # User id of opponent
        ts = g["ts"]
        overdue = False
        prefs = g.get("prefs", None)
        tileset = Game.tileset_from_prefs(prefs)
        fairplay = Game.fairplay_from_prefs(prefs)
        new_bag = Game.new_bag_from_prefs(prefs)
        manual = Game.manual_wordcheck_from_prefs(prefs)
        timed = Game.get_duration_from_prefs(prefs)  # Time per player in minutes
        fullname = ""
        if opp is None:
            # Autoplayer opponent
            nick = Game.autoplayer_name(g["robot_level"])
        else:
            # Human opponent
            u = opponents[opp]  # Was User.load(opp)
            nick = u.nickname()
            fullname = u.full_name()
            delta = now - ts
            if g["my_turn"]:
                # Start to show warning after 12 days
                overdue = delta >= timedelta(days=Game.OVERDUE_DAYS - 2)
            else:
                # Show mark after 14 days
                overdue = delta >= timedelta(days=Game.OVERDUE_DAYS)
        result.append(
            {
                "uuid": g["uuid"],
                "url": url_for("board", game=g["uuid"]),
                "oppid": opp,
                "opp": nick,
                "fullname": fullname,
                "sc0": g["sc0"],
                "sc1": g["sc1"],
                "ts": Alphabet.format_timestamp_short(ts),
                "my_turn": g["my_turn"],
                "overdue": overdue,
                "zombie": False,
                "fairplay": fairplay,
                "newbag": new_bag,
                "manual": manual,
                "timed": timed,
                "tile_count": int(g["tile_count"] * 100 / tileset.num_tiles()),
            }
        )
    return result


def _rating(kind: str) -> List[Dict[str, Any]]:
    """ Return a list of Elo ratings of the given kind ('all' or 'human') """
    result: List[Dict[str, Any]] = []
    cuser = current_user()
    cuid = None if cuser is None else cuser.id()

    # Generate a list of challenges issued by this user
    challenges = set()
    if cuid:
        challenges.update(
            # ch[0] is the identifier of the challenged user
            [ch[0] for ch in ChallengeModel.list_issued(cuid, max_len=20)]
        )

    rating_list = memcache.get(kind, namespace="rating")
    if rating_list is None:
        # Not found: do a query
        rating_list = list(RatingModel.list_rating(kind))
        # Store the result in the cache with a lifetime of 1 hour
        memcache.set(kind, rating_list, time=1 * 60 * 60, namespace="rating")

    for ru in rating_list:

        uid = ru["userid"]
        if not uid:
            # Hit the end of the list
            break
        inactive = False
        if uid.startswith("robot-"):
            nick = Game.autoplayer_name(int(uid[6:]))
            fullname = nick
            chall = False
            fairplay = False
            # Robots have the same new bag preference as the user
            new_bag = cuser and cuser.new_bag()
        else:
            usr = User.load_if_exists(uid)
            if usr is None:
                # Something wrong with this one: don't bother
                continue
            nick = usr.nickname()
            if not User.is_valid_nick(nick):
                nick = "--"
            fullname = usr.full_name()
            chall = uid in challenges
            fairplay = usr.fairplay()
            new_bag = usr.new_bag()
            inactive = usr.is_inactive()

        games = ru["games"]
        if games == 0:
            ratio = 0
            avgpts = 0
        else:
            ratio = int(round(100.0 * float(ru["wins"]) / games))
            avgpts = int(round(float(ru["score"]) / games))

        result.append(
            {
                "rank": ru["rank"],
                "rank_yesterday": ru["rank_yesterday"],
                "rank_week_ago": ru["rank_week_ago"],
                "rank_month_ago": ru["rank_month_ago"],
                "userid": uid,
                "nick": nick,
                "fullname": fullname,
                "chall": chall,
                "fairplay": fairplay,
                "newbag": new_bag,
                "inactive": inactive,
                "elo": ru["elo"],
                "elo_yesterday": ru["elo_yesterday"],
                "elo_week_ago": ru["elo_week_ago"],
                "elo_month_ago": ru["elo_month_ago"],
                "games": games,
                "games_yesterday": ru["games_yesterday"],
                "games_week_ago": ru["games_week_ago"],
                "games_month_ago": ru["games_month_ago"],
                "ratio": ratio,
                "avgpts": avgpts,
            }
        )

    return result


def _recentlist(cuid: Optional[str], versus: str, max_len: int) -> List[Dict[str, Any]]:
    """Return a list of recent games for the indicated user, eventually
    filtered by the opponent id (versus)"""
    result: List[Dict[str, Any]] = []
    if cuid is None:
        return result
    # Obtain a list of recently finished games where the indicated user was a player
    rlist = GameModel.list_finished_games(cuid, versus=versus, max_len=max_len)
    # Multi-fetch the opponents in the list into a dictionary
    opponents = fetch_users(rlist, lambda g: g["opp"])
    for g in rlist:
        opp = g["opp"]
        if opp is None:
            # Autoplayer opponent
            nick = Game.autoplayer_name(g["robot_level"])
        else:
            # Human opponent
            u = opponents[opp]  # Was User.load(opp)
            nick = u.nickname()

        # Calculate the duration of the game in days, hours, minutes
        ts_start = g["ts"]
        ts_end = g["ts_last_move"]

        prefs = g["prefs"]

        if (ts_start is None) or (ts_end is None):
            days, hours, minutes = (0, 0, 0)
        else:
            td = ts_end - ts_start  # Timedelta
            tsec = td.total_seconds()
            days, tsec = divmod(tsec, 24 * 60 * 60)
            hours, tsec = divmod(tsec, 60 * 60)
            minutes, tsec = divmod(tsec, 60)  # Ignore the remaining seconds

        result.append(
            {
                "url": url_for("board", game=g["uuid"]),
                "opp": nick,
                "opp_is_robot": opp is None,
                "sc0": g["sc0"],
                "sc1": g["sc1"],
                "elo_adj": g["elo_adj"],
                "human_elo_adj": g["human_elo_adj"],
                "ts_last_move": Alphabet.format_timestamp_short(ts_end),
                "days": int(days),
                "hours": int(hours),
                "minutes": int(minutes),
                "duration": Game.get_duration_from_prefs(prefs),
                "manual": Game.manual_wordcheck_from_prefs(prefs),
            }
        )
    return result


def _opponent_waiting(user_id: str, opp_id: str) -> bool:
    """ Return True if the given opponent is waiting on this user's challenge """
    return firebase.check_wait(opp_id, user_id)


def _challengelist() -> List[Dict[str, Any]]:
    """ Return a list of challenges issued or received by the current user """

    result: List[Dict[str, Any]] = []
    cuid = current_user_id()

    def is_timed(prefs: Optional[Dict[str, Any]]) -> bool:
        """ Return True if the challenge is for a timed game """
        if prefs is None:
            return False
        return prefs.get("duration", 0) > 0

    def opp_ready(c):
        """Returns True if this is a timed challenge
        and the opponent is ready to play"""
        if not is_timed(c[1]):
            return False
        # Timed challenge: see if there is a Firebase path indicating
        # that the opponent is waiting for this user
        assert cuid is not None
        return _opponent_waiting(cuid, c[0])

    if cuid is not None:

        # List received challenges
        received = list(ChallengeModel.list_received(cuid, max_len=20))
        # List issued challenges
        issued = list(ChallengeModel.list_issued(cuid, max_len=20))
        # Multi-fetch all opponents involved
        opponents = fetch_users(received + issued, lambda c: c[0])
        # List the received challenges
        for c in received:
            uid = c[0]  # User id
            if uid is not None:
                u = opponents[uid]
                nick = u.nickname()
                result.append(
                    {
                        "received": True,
                        "userid": uid,
                        "opp": nick,
                        "fullname": u.full_name(),
                        "prefs": c[1],
                        "ts": Alphabet.format_timestamp_short(c[2]),
                        "opp_ready": False,
                    }
                )
        # List the issued challenges
        for c in issued:
            uid = c[0]  # User id
            if uid is not None:
                u = opponents[uid]
                nick = u.nickname()
                result.append(
                    {
                        "received": False,
                        "userid": uid,
                        "opp": nick,
                        "fullname": u.full_name(),
                        "prefs": c[1],
                        "ts": Alphabet.format_timestamp_short(c[2]),
                        "opp_ready": opp_ready(c),
                    }
                )
    return result


@app.route("/_ah/warmup")
def warmup():
<<<<<<< HEAD
    """ App Engine is starting a fresh instance - warm it up
        by loading all vocabularies """
=======
    """App Engine is starting a fresh instance - warm it up
    by loading all vocabularies"""
>>>>>>> 27fbaa30
    ok = Wordbase.warmup()
    logging.info(
        "Warmup, instance {0}, ok is {1}".format(os.environ.get("GAE_INSTANCE", ""), ok)
    )
    return "", 200, {}


@app.route("/_ah/start")
def start():
    """ App Engine is starting a fresh instance """
    logging.info(
        "Start, version {0}, instance {1}".format(
            os.environ.get("GAE_VERSION", ""), os.environ.get("GAE_INSTANCE", "")
        )
    )
    return "", 200, {}


@app.route("/_ah/stop")
def stop():
    """ App Engine is shutting down an instance """
    logging.info("Stop, instance {0}".format(os.environ.get("GAE_INSTANCE", "")))
    return "", 200, {}


@app.route("/submitmove", methods=["POST"])
@auth_required(result=Error.LOGIN_REQUIRED)
def submitmove():
    """ Handle a move that is being submitted from the client """
    # This URL should only receive Ajax POSTs from the client
    rq = RequestData(request)
    movelist = rq.get_list("moves")
    movecount = rq.get_int("mcount")
    uuid = rq.get("uuid")

    game = None if uuid is None else Game.load(uuid, use_cache=False)

    if game is None:
        return jsonify(result=Error.GAME_NOT_FOUND)

    # Make sure the client is in sync with the server:
    # check the move count
    if movecount != game.num_moves():
        return jsonify(result=Error.OUT_OF_SYNC)

    if game.player_id_to_move() != current_user_id():
        return jsonify(result=Error.WRONG_USER)

    # Switch to the game's locale before processing the move
    set_game_locale(game.locale)

    # Process the movestring
    # Try twice in case of timeout or other exception
    result = None
    for attempt in reversed(range(2)):
        # pylint: disable=broad-except
        try:
            result = _process_move(game, movelist)
        except Exception as e:
            logging.info(
                "Exception in submitmove(): {0} {1}".format(
                    e, "- retrying" if attempt > 0 else ""
                )
            )
            if attempt == 0:
                # Final attempt failed
                result = jsonify(result=Error.SERVER_ERROR)
        else:
            # No exception: done
            break
    return result


@app.route("/gamestate", methods=["POST"])
@auth_required(ok=False)
def gamestate():
    """ Returns the current state of a game """

    rq = RequestData(request)
    uuid = rq.get("game")

    user_id = current_user_id()
    game = Game.load(uuid) if uuid else None

    if game is None:
        # We must have a logged-in user and a valid game
        return jsonify(ok=False)

    player_index = game.player_index(user_id)
    if player_index is None and not game.is_over:
        # The game is still ongoing and this user is not one of the players:
        # refuse the request
        return jsonify(ok=False)

    # Switch to the game's locale for the client state info
    set_game_locale(game.locale)

    return jsonify(ok=True, game=game.client_state(player_index, deep=True))


@app.route("/forceresign", methods=["POST"])
@auth_required(result=Error.LOGIN_REQUIRED)
def forceresign():
    """ Forces a tardy user to resign, if the game is overdue """

    user_id = current_user_id()
    rq = RequestData(request)
    uuid = rq.get("game")
    movecount = rq.get_int("mcount", -1)

    game = None if uuid is None else Game.load(uuid, use_cache=False)

    if game is None:
        return jsonify(result=Error.GAME_NOT_FOUND)

    # Only the user who is the opponent of the tardy user can force a resign
    if game.player_id(1 - game.player_to_move()) != user_id:
        return jsonify(result=Error.WRONG_USER)

    # Make sure the client is in sync with the server:
    # check the move count
    if movecount != game.num_moves():
        return jsonify(result=Error.OUT_OF_SYNC)

    if not game.is_overdue():
        return jsonify(result=Error.GAME_NOT_OVERDUE)

    # Send in a resign move on behalf of the opponent
    return _process_move(game, ["rsgn"])


@app.route("/wordcheck", methods=["POST"])
@auth_required(ok=False)
def wordcheck() -> str:
    """ Check a list of words for validity """

    rq = RequestData(request)
    # If a locale is included in the request,
    # use it within the current thread for the vocabulary lookup
    locale: Optional[str] = rq.get("locale")
    words = rq.get_list("words")
    word = rq["word"]

    if locale is not None:
        set_game_locale(locale)

    # Check the words against the dictionary
    wdb = Wordbase.dawg()
    ok = all([w in wdb for w in words])
    return jsonify(word=word, ok=ok)


@app.route("/gamestats", methods=["POST"])
@auth_required(result=Error.LOGIN_REQUIRED)
def gamestats() -> str:
    """ Calculate and return statistics on a given finished game """

    rq = RequestData(request)
    uuid = rq.get("game")
    game = None

    if uuid is not None:
        game = Game.load(uuid)
        # Check whether the game is still in progress
        if (game is not None) and not game.is_over():
            # Don't allow looking at the stats in this case
            game = None

    if game is None:
        return jsonify(result=Error.GAME_NOT_FOUND)

    # Switch to the game's locale
    set_game_locale(game.locale)

    return jsonify(game.statistics())


@app.route("/userstats", methods=["POST"])
@auth_required(result=Error.LOGIN_REQUIRED)
def userstats() -> str:
    """ Calculate and return statistics on a given user """

    cid = current_user_id()
    rq = RequestData(request)
    uid = rq.get("user", cid)  # Current user is implicit
    user = User.load_if_exists(uid)

    if user is None:
        return jsonify(result=Error.WRONG_USER)

    cuser = current_user()
    assert cuser is not None
    stats = user.statistics()

    # Include info on whether this user is a favorite of the current user
    fav = False
    if uid != cuser.id():
        fav = cuser.has_favorite(uid)
    stats["favorite"] = fav

    # Include info on whether the current user has challenged this user
    chall = False
    if uid != cuser.id():
        chall = cuser.has_challenge(uid)
    stats["challenge"] = chall

    return jsonify(stats)


@app.route("/userlist", methods=["POST"])
@auth_required(result=Error.LOGIN_REQUIRED)
def userlist() -> Response:
    """ Return user lists with particular criteria """

    rq = RequestData(request)
    query = rq.get("query")
    spec = rq.get("spec")
    return jsonify(result=Error.LEGAL, spec=spec, userlist=_userlist(query, spec))


@app.route("/gamelist", methods=["POST"])
@auth_required(result=Error.LOGIN_REQUIRED)
def gamelist() -> Response:
    """ Return a list of active games for the current user """

    # Specify "zombies":false to omit zombie games from the returned list
    rq = RequestData(request)
    include_zombies = rq.get_bool("zombies", True)
    cuid = current_user_id()
    assert cuid is not None
    return jsonify(result=Error.LEGAL, gamelist=_gamelist(cuid, include_zombies))


@app.route("/rating", methods=["POST"])
@auth_required(result=Error.LOGIN_REQUIRED)
def rating() -> Response:
    """Return the newest Elo ratings table (top 100)
    of a given kind ('all' or 'human')"""
    rq = RequestData(request)
    kind = rq.get("kind", "all")
    if kind not in ("all", "human"):
        kind = "all"
    return jsonify(result=Error.LEGAL, rating=_rating(kind))


@app.route("/recentlist", methods=["POST"])
@auth_required(result=Error.LOGIN_REQUIRED)
def recentlist() -> Response:
    """ Return a list of recently completed games for the indicated user """

    rq = RequestData(request)
    user_id = rq.get("user")
    versus = rq.get("versus")
    count = rq.get_int("count", 14)  # Default number of recent games to return

    # Limit count to 50 games
    if count > 50:
        count = 50
    elif count < 1:
        count = 1

    if not user_id:
        user_id = current_user_id()

    # _recentlist() returns an empty list for a nonexistent user

    return jsonify(
        result=Error.LEGAL,
        recentlist=_recentlist(user_id, versus=versus, max_len=count),
    )


@app.route("/challengelist", methods=["POST"])
@auth_required(result=Error.LOGIN_REQUIRED)
def challengelist() -> Response:
    """ Return a list of challenges issued or received by the current user """
    return jsonify(result=Error.LEGAL, challengelist=_challengelist())


@app.route("/favorite", methods=["POST"])
@auth_required(result=Error.LOGIN_REQUIRED)
def favorite() -> Response:
    """ Create or delete an A-favors-B relation """

    user = current_user()
    assert user is not None

    rq = RequestData(request)
    destuser = rq.get("destuser")
    action = rq.get("action", "add")

    if destuser:
        if action == "add":
            user.add_favorite(destuser)
        elif action == "delete":
            user.del_favorite(destuser)

    return jsonify(result=Error.LEGAL)


@app.route("/challenge", methods=["POST"])
@auth_required(result=Error.LOGIN_REQUIRED)
def challenge() -> Response:
    """ Create or delete an A-challenges-B relation """

    user = current_user()
    assert user is not None

    rq = RequestData(request)
    destuser = rq.get("destuser")
    if not destuser:
        return jsonify(result=Error.WRONG_USER)
    action = rq.get("action", "issue")
    duration = rq.get_int("duration")
    fairplay = rq.get_bool("fairplay")
    new_bag = rq.get_bool("newbag")
    manual = rq.get_bool("manual")

    # Ensure that the duration is reasonable
    if duration < 0:
        duration = 0
    elif duration > 90:
        duration = 90

    if action == "issue":
        user.issue_challenge(
            destuser,
            {
                "duration": duration,
                "fairplay": fairplay,
                "newbag": new_bag,
                "manual": manual,
            },
        )
    elif action == "retract":
        user.retract_challenge(destuser)
    elif action == "decline":
        # Decline challenge previously made by the destuser (really srcuser)
        user.decline_challenge(destuser)
    elif action == "accept":
        # Accept a challenge previously made by the destuser (really srcuser)
        user.accept_challenge(destuser)
    # Notify the destination user via a
    # Firebase notification to /user/[user_id]/challenge
    # main.html listens to this
    firebase.send_update("user", destuser, "challenge")

    return jsonify(result=Error.LEGAL)


@app.route("/setuserpref", methods=["POST"])
@auth_required(result=Error.LOGIN_REQUIRED)
def setuserpref() -> Response:
    """ Set a user preference """

    user = current_user()
    assert user is not None

    rq = RequestData(request)

    # Check for the beginner preference and convert it to bool if we can
    beginner = rq.get_bool("beginner", None)
    # Setting a new state for the beginner preference
    if beginner is not None:
        user.set_beginner(beginner)

    # Check for the ready state and convert it to bool if we can
    ready = rq.get_bool("ready", None)
    # Setting a new state for the ready preference
    if ready is not None:
        user.set_ready(ready)

    # Check for the ready_timed state and convert it to bool if we can
    ready_timed = rq.get_bool("ready_timed", None)
    # Setting a new state for the ready_timed preference
    if ready_timed is not None:
        user.set_ready_timed(ready_timed)

    user.update()

    return jsonify(result=Error.LEGAL)


@app.route("/onlinecheck", methods=["POST"])
@auth_required(online=False)
def onlinecheck() -> Response:
    """ Check whether a particular user is online """
    rq = RequestData(request)
    user_id = rq.get("user")
    online = False
    if user_id:
        online = firebase.check_presence(user_id)
    return jsonify(online=online)


@app.route("/waitcheck", methods=["POST"])
@auth_required(waiting=False)
def waitcheck() -> Response:
    """ Check whether a particular opponent is waiting on a challenge """
    rq = RequestData(request)
    opp_id = rq.get("user")
    waiting = False
    if opp_id:
        cuid = current_user_id()
        assert cuid is not None
        waiting = _opponent_waiting(cuid, opp_id)
    return jsonify(userid=opp_id, waiting=waiting)


@app.route("/cancelwait", methods=["POST"])
@auth_required(ok=False)
def cancelwait() -> Response:
    """ A wait on a challenge has been cancelled """
    rq = RequestData(request)
    user_id = rq.get("user")
    opp_id = rq.get("opp")

    if not user_id or not opp_id:
        return jsonify(ok=False)

    # Delete the current wait and force update of the opponent's challenge list
    msg = {
        "user/" + user_id + "/wait/" + opp_id: None,
        "user/" + opp_id: {"challenge": datetime.utcnow().isoformat()},
    }
    firebase.send_message(msg)

    return jsonify(ok=True)


@app.route("/chatmsg", methods=["POST"])
@auth_required(ok=False)
def chatmsg() -> Response:
    """ Send a chat message on a conversation channel """

    rq = RequestData(request)
    channel = rq["channel"]

    if not channel:
        # We must have a valid channel
        return jsonify(ok=False)

    msg = rq["msg"]
    uuid = ""
    user_id = current_user_id()
    game = None
    if channel.startswith("game:"):
        # Send notifications to both players on the game channel
        uuid = channel[5:][:36]  # The game id
        if uuid:
            game = Game.load(uuid)

    if game is None or not game.has_player(user_id):
        # The logged-in user must be a player in the game
        return jsonify(ok=False)

    # Add a message entity to the data store and remember its timestamp
    ts = ChatModel.add_msg(channel, user_id, msg)

    if msg:
        # No need to send empty messages, which are to be interpreted
        # as read confirmations
        # The message to be sent in JSON form via Firebase
        md = dict(
            game=uuid, from_userid=user_id, msg=msg, ts=Alphabet.format_timestamp(ts)
        )
        msg = {}
        for p in range(0, 2):
            # Send a Firebase notification to /game/[gameid]/[userid]/chat
            msg["game/" + uuid + "/" + game.player_id(p) + "/chat"] = md
        firebase.send_message(msg)

    return jsonify(ok=True)


@app.route("/chatload", methods=["POST"])
@auth_required(ok=False)
def chatload() -> Response:
    """ Load all chat messages on a conversation channel """

    rq = RequestData(request)
    channel = rq["channel"]

    if not channel:
        # We must have a valid channel
        return jsonify(ok=False)

    user_id = current_user_id()
    game = None
    if channel.startswith("game:"):
        uuid = channel[5:][:36]  # The game id
        if uuid:
            game = Game.load(uuid)

    if game is None or not game.has_player(user_id):
        # The logged-in user must be a player in the game
        return jsonify(ok=False)

    # Return the messages sorted in ascending timestamp order.
    # ChatModel.list_conversations returns them in descending
    # order since its maxlen limit cuts off the oldest messages.
    messages = [
        dict(
            from_userid=cm["user"],
            msg=cm["msg"],
            ts=Alphabet.format_timestamp(cm["ts"]),
        )
        for cm in sorted(ChatModel.list_conversation(channel), key=lambda x: x["ts"])
    ]

    return jsonify(ok=True, messages=messages)


@app.route("/review")
@auth_required()
def review() -> ResponseType:
    """ Show game review page """

    # Only logged-in users who are paying friends can view this page
    user = current_user()
    assert user is not None

    if not user.has_paid():
        # Only paying users can see game reviews
        return redirect(url_for("friend", action=1))

    game = None
    uuid = request.args.get("game", None)

    if uuid is not None:
        # Attempt to load the game whose id is in the URL query string
        game = Game.load(uuid)

    if game is None or not game.is_over():
        # The game is not found: abort
        return redirect(url_for("main"))

    # Swith the current thread to the game's locale, overriding the
    # user's locale settings - except for the language
    set_game_locale(game.locale)

    try:
        move_number = int(request.args.get("move", "0"))
    except (TypeError, ValueError):
        move_number = 0

    if move_number > game.num_moves():
        move_number = game.num_moves()
    elif move_number < 0:
        move_number = 0

    state = game.state_after_move(move_number if move_number == 0 else move_number - 1)
    player_index = state.player_to_move()

    best_moves = None
    if game.allows_best_moves():

        # Serialize access to the following section
        with _autoplayer_lock:

            # Show best moves if available and it is proper to do so (i.e. the game is finished)
            apl = AutoPlayer(state)
            # 19 is what fits on screen
            best_moves = apl.generate_best_moves(19)

    if game.has_player(user.id()):
        # Look at the game from the point of view of this player
        user_index = game.player_index(user.id())
    else:
        # This is an outside spectator: look at it from the point of view of
        # player 0, or the human player if player 0 is an autoplayer
        user_index = 1 if game.is_autoplayer(0) else 0

    return render_template(
        "review.html",
        game=game,
        state=state,
        player_index=player_index,
        user_index=user_index,
        move_number=move_number,
        best_moves=best_moves,
    )


@app.route("/bestmoves", methods=["POST"])
@auth_required(result=Error.LOGIN_REQUIRED)
def bestmoves() -> Response:
    """Return a list of the best possible moves in a game
    at a given point"""

    user = current_user()
    assert user is not None

<<<<<<< HEAD
    # !!! TODO
=======
    # !!! FIXME
>>>>>>> 27fbaa30
    if False:  # not user.has_paid():
        # User must be a paying friend
        return jsonify(result=Error.USER_MUST_BE_FRIEND)

    rq = RequestData(request)

    uuid = rq.get("game")
    # Attempt to load the game whose id is in the URL query string
    game = None if uuid is None else Game.load(uuid)

    if game is None or not game.is_over():
        # The game is not found or still in progress: abort
        return jsonify(result=Error.GAME_NOT_FOUND)

    # Switch to the game's locale
    set_game_locale(game.locale)

    move_number = rq.get_int("move")
    if move_number > game.num_moves():
        move_number = game.num_moves()
    elif move_number < 0:
        move_number = 0

    state = game.state_after_move(move_number if move_number == 0 else move_number - 1)
    player_index = state.player_to_move()

    best_moves = None
    if game.allows_best_moves():

        # Serialize access to the following section
        with _autoplayer_lock:

            # Show best moves if available and it is proper to do so (i.e. the game is finished)
            apl = AutoPlayer(state)
            # Ask for max 19 moves because that is what fits on screen
            best_moves = [
                (player_index, m.summary(state)) for m, _ in apl.generate_best_moves(19)
            ]

    if game.has_player(user.id()):
        # Look at the game from the point of view of this player
        user_index = game.player_index(user.id())
    else:
        # This is an outside spectator: look at it from the point of view of
        # player 0, or the human player if player 0 is an autoplayer
        user_index = 1 if game.is_autoplayer(0) else 0

    return jsonify(
        result=Error.LEGAL,
        move_number=move_number,
        player_index=player_index,
        user_index=user_index,
        player_rack=state.rack_details(player_index),
        best_moves=best_moves,
    )


class UserForm:

    """ Encapsulates the data in the user preferences form """

    def __init__(self, usr: Optional[User] = None) -> None:
        # We store the URL that the client will redirect to after
        # doing an auth2.disconnect() call, clearing client-side
        # credentials. The login() handler clears the server-side
        # user cookie, so there is no need for an intervening redirect
        # to logout().
        self.logout_url = url_for("logout")
<<<<<<< HEAD
=======
        self.unfriend_url = url_for("friend", action=2)
>>>>>>> 27fbaa30
        if usr:
            self.init_from_user(usr)
        else:
            self.nickname = ""
            self.full_name = ""
            self.email = ""
            self.audio = True
            self.fanfare = True
            self.beginner = True
            self.fairplay = False  # Defaults to False, must be explicitly set to True
            self.newbag = False  # Defaults to False, must be explicitly set to True
            self.friend = False
<<<<<<< HEAD
            # !!! TODO: Obtain default locale from Accept-Language and/or origin URL
            self.locale = "is_IS"
=======
            self.locale = current_lc()
>>>>>>> 27fbaa30

    def init_from_form(self, form: Dict[str, str]) -> None:
        """ The form has been submitted after editing: retrieve the entered data """
        try:
            self.nickname = form["nickname"].strip()
        except (TypeError, ValueError, KeyError):
            pass
        try:
            self.full_name = form["full_name"].strip()
        except (TypeError, ValueError, KeyError):
            pass
        try:
            self.email = form["email"].strip()
        except (TypeError, ValueError, KeyError):
            pass
        self.locale = form.get("locale", "").strip() or "is_IS"
        try:
            self.audio = "audio" in form  # State of the checkbox
            self.fanfare = "fanfare" in form
            self.beginner = "beginner" in form
            self.fairplay = "fairplay" in form
            self.newbag = "newbag" in form
        except (TypeError, ValueError, KeyError):
            pass

    def init_from_dict(self, d: Dict[str, str]) -> None:
        """ The form has been submitted after editing: retrieve the entered data """
        try:
            self.nickname = d.get("nickname", "").strip()
        except (TypeError, ValueError):
            pass
        try:
            self.full_name = d.get("full_name", "").strip()
        except (TypeError, ValueError):
            pass
        try:
            self.email = d.get("email", "").strip()
        except (TypeError, ValueError):
            pass
        self.locale = d.get("locale", "").strip() or "is_IS"
        try:
            self.audio = bool(d.get("audio", False))
            self.fanfare = bool(d.get("fanfare", False))
            self.beginner = bool(d.get("beginner", False))
            self.fairplay = bool(d.get("fairplay", False))
            self.newbag = bool(d.get("newbag", False))
        except (TypeError, ValueError, KeyError):
            pass

    def init_from_user(self, usr: User) -> None:
        """ Load the data to be edited upon initial display of the form """
        self.nickname = usr.nickname()
        self.full_name = usr.full_name()
        self.email = usr.email()
        self.audio = usr.audio()
        self.fanfare = usr.fanfare()
        self.beginner = usr.beginner()
        self.fairplay = usr.fairplay()
        self.newbag = usr.new_bag()
        self.friend = usr.friend()
        self.locale = usr.locale

    def validate(self) -> Dict[str, str]:
        """Check the current form data for validity
        and return a dict of errors, if any"""
        errors: Dict[str, str] = dict()
        # pylint: disable=bad-continuation
        alphabet = current_alphabet()
        if not self.nickname:
            errors["nickname"] = "Notandi verður að hafa einkenni"
        elif (
            self.nickname[0] not in alphabet.full_order
            and self.nickname[0] not in alphabet.full_upper
        ):
            errors["nickname"] = "Einkenni verður að byrja á bókstaf"
        elif len(self.nickname) > 15:
            errors["nickname"] = "Einkenni má ekki vera lengra en 15 stafir"
        elif u'"' in self.nickname:
            errors["nickname"] = "Einkenni má ekki innihalda gæsalappir"
        if u'"' in self.full_name:
            errors["full_name"] = "Nafn má ekki innihalda gæsalappir"
        if self.email and "@" not in self.email:
            errors["email"] = "Tölvupóstfang verður að innihalda @-merki"
        if self.locale not in SUPPORTED_LOCALES:
            errors["locale"] = "Óþekkt staðfang (locale)"
        return errors

    def store(self, usr: User) -> None:
        """ Store validated form data back into the user entity """
        usr.set_nickname(self.nickname)
        usr.set_full_name(self.full_name)
        usr.set_email(self.email)
        usr.set_audio(self.audio)
        usr.set_fanfare(self.fanfare)
        usr.set_beginner(self.beginner)
        usr.set_fairplay(self.fairplay)
        usr.set_new_bag(self.newbag)
        usr.set_locale(self.locale)
        usr.update()

    def as_dict(self) -> UserPrefsType:
        """ Return the user preferences as a dictionary """
        return self.__dict__


@app.route("/userprefs", methods=["GET", "POST"])
@auth_required()
def userprefs():
    """ Handler for the user preferences page """

    user = current_user()
    assert user is not None

    uf = UserForm()
    err: Dict[str, str] = dict()

    # The URL to go back to, if not main.html
    from_url = request.args.get("from", None)

    # Validate that 'from_url' does not redirect to an external site.
    # If 'url_parse(from_url).netloc' is empty, that means from_url is a relative
    # link and is safe. If .netloc is populated, it might be external.
    if from_url and url_parse(from_url).netloc != "":
        from_url = None

    if request.method == "GET":
        # Entering the form for the first time: load the user data
        uf.init_from_user(user)
    elif request.method == "POST":
        # Attempting to submit modified data: retrieve it and validate
        uf.init_from_form(request.form)
        err = uf.validate()
        if not err:
            # All is fine: store the data back in the user entity
            uf.store(user)
            return redirect(from_url or url_for("main"))

    # Render the form with the current data and error messages, if any
    return render_template("userprefs.html", uf=uf, err=err, from_url=from_url)


@app.route("/loaduserprefs", methods=["POST"])
@auth_required(ok=False)
def loaduserprefs() -> ResponseType:
    """ Fetch the preferences of the current user in JSON form """
    # Return the user preferences in JSON form
    uf = UserForm(current_user())
    return jsonify(ok=True, userprefs=uf.as_dict())


@app.route("/saveuserprefs", methods=["POST"])
@auth_required(ok=False)
def saveuserprefs() -> ResponseType:
    """ Fetch the preferences of the current user in JSON form """

    user = current_user()
    assert user is not None
    j = request.get_json(silent=True)

    # Return the user preferences in JSON form
    uf = UserForm()
    uf.init_from_dict(j)
    err = uf.validate()
    if err:
        return jsonify(ok=False, err=err)
    uf.store(user)
    return jsonify(ok=True)


@app.route("/wait")
@auth_required()
def wait() -> ResponseType:
    """ Show page to wait for a timed game to start """

    # !!! FIXME: Update wait logic for singlepage
    user = current_user()
    assert user is not None

    # Get the opponent id
    opp = request.args.get("opp", None)
    if opp is None or opp.startswith("robot-"):
        return redirect(url_for("main", tab="2"))  # Go directly to opponents tab

    # Find the challenge being accepted
    found, prefs = user.find_challenge(opp)
    if not found:
        # No challenge existed between the users: redirect to main page
        return redirect(url_for("main"))

    opp_user = User.load_if_exists(opp)
    if opp_user is None:
        # Opponent id not found
        return redirect(url_for("main"))

    # Notify the opponent of a change in the challenge list
    # via a Firebase notification to /user/[user_id]/challenge
    uid = user.id() or ""
    msg = {
        "user/" + opp: {"challenge": datetime.utcnow().isoformat()},
        "user/" + uid + "/wait/" + opp: True,
    }
    firebase.send_message(msg)

    # Create a Firebase token for the logged-in user
    # to enable refreshing of the client page when
    # the user state changes (game moves made, challenges
    # issued or accepted, etc.)
    firebase_token = firebase.create_custom_token(uid)

    # Go to the wait page
    return render_template(
        "wait.html", user=user, opp=opp_user, prefs=prefs, firebase_token=firebase_token
    )


@app.route("/newgame")
@auth_required()
def newgame() -> ResponseType:
    """ Show page to initiate a new game """

    # Note: this code is not used in the single page UI

    user = current_user()
    assert user is not None
    uid = user.id()
    assert uid is not None

    # Get the opponent id
    opp = request.args.get("opp", None)

    if opp is None:
<<<<<<< HEAD
        # !!! TODO: Adapt for singlepage
        return redirect(url_for("main", tab="2"))  # Go directly to opponents tab

    # Get the board type
    board_type = request.args.get("board_type", "standard")
=======
        return redirect(url_for("main", tab="2"))  # Go directly to opponents tab

    # Get the board type
    board_type = request.args.get("board_type", current_board_type())
>>>>>>> 27fbaa30

    # Is this a reverse action, i.e. the challenger initiating a timed game,
    # instead of the challenged player initiating a normal one?
    rev = request.args.get("rev", None) is not None

    prefs: Optional[PrefsDict]

    if opp.startswith("robot-"):
        # Start a new game against an autoplayer (robot)
        robot_level = int(opp[6:])
        # Play the game with the new bag if the user prefers it
<<<<<<< HEAD
        prefs = dict(newbag=user.new_bag(), locale=user.locale,)
        if board_type != "standard":
            prefs["board_type"] = board_type
        game = Game.new(uid, None, robot_level, prefs=prefs)
        # !!! TODO: Adapt for singlepage
=======
        prefs = dict(
            newbag=user.new_bag(),
            locale=user.locale,
        )
        if board_type != "standard":
            prefs["board_type"] = board_type
        game = Game.new(uid, None, robot_level, prefs=prefs)
>>>>>>> 27fbaa30
        return redirect(url_for("board", game=game.id()))

    # Start a new game between two human users
    if rev:
        # Timed game: load the opponent
        opp_user = User.load_if_exists(opp)
        if opp_user is None:
            return redirect(url_for("main"))
        # In this case, the opponent accepts the challenge
        found, prefs = opp_user.accept_challenge(uid)
    else:
        # The current user accepts the challenge
        found, prefs = user.accept_challenge(opp)

    if not found:
        # No challenge existed between the users: redirect to main page
        return redirect(url_for("main"))

    # Create a fresh game object
    game = Game.new(uid, opp, 0, prefs)

    # Notify the opponent's main.html that there is a new game
    # !!! board.html eventually needs to listen to this as well
    msg: Dict[str, Any] = {"user/" + opp + "/move": datetime.utcnow().isoformat()}

    # If this is a timed game, notify the waiting party
    if prefs and cast(int, prefs.get("duration", 0)) > 0:
        msg["user/" + opp + "/wait/" + uid] = {"game": game.id()}

    firebase.send_message(msg)

    # Go to the game page
    return redirect(url_for("board", game=game.id()))


@app.route("/initgame", methods=["POST"])
@auth_required(ok=False)
def initgame() -> ResponseType:
    """ Create a new game and return its UUID """

    user = current_user()
    assert user is not None
    uid = user.id()
    assert uid is not None

    rq = RequestData(request)
    # Get the opponent id
    opp = rq.get("opp")
    if not opp:
        # Unknown opponent
        return jsonify(ok=False)

<<<<<<< HEAD
    board_type = rq.get("board_type", "standard")
=======
    board_type = rq.get("board_type", current_board_type())
>>>>>>> 27fbaa30

    # Is this a reverse action, i.e. the challenger initiating a timed game,
    # instead of the challenged player initiating a normal one?
    rev = rq.get_bool("rev")

    prefs: Optional[PrefsDict]

    if opp.startswith("robot-"):
        # Start a new game against an autoplayer (robot)
        robot_level = int(opp[6:])
        # Play the game with the new bag if the user prefers it
<<<<<<< HEAD
        prefs = dict(newbag=user.new_bag(), locale=user.locale,)
        if board_type != "standard":
            prefs["board_type"] = board_type
        game = Game.new(uid, None, robot_level, prefs=prefs)
=======
        prefs = dict(
            newbag=user.new_bag(),
            locale=user.locale,
        )
        if board_type != "standard":
            prefs["board_type"] = board_type
        game = Game.new(uid, None, robot_level, prefs=prefs)
        # Return the uuid of the new game
>>>>>>> 27fbaa30
        return jsonify(ok=True, uuid=game.id())

    # Start a new game between two human users
    if rev:
        # Timed game: load the opponent
        opp_user = User.load_if_exists(opp)
        if opp_user is None:
            return jsonify(ok=False)
        # In this case, the opponent accepts the challenge
        found, prefs = opp_user.accept_challenge(uid)
    else:
        # The current user accepts the challenge
        found, prefs = user.accept_challenge(opp)

    if not found:
        # No challenge existed between the users
        return jsonify(ok=False)

    # Create a fresh game object
    game = Game.new(uid, opp, 0, prefs)

<<<<<<< HEAD
    # Notify the opponent's main.html that there is a new game
    # !!! board.html eventually needs to listen to this as well
=======
    # Notify the opponent's client that there is a new game
>>>>>>> 27fbaa30
    msg: Dict[str, Any] = {"user/" + opp + "/move": datetime.utcnow().isoformat()}

    # If this is a timed game, notify the waiting party
    if prefs and cast(int, prefs.get("duration", 0)) > 0:
        msg["user/" + opp + "/wait/" + uid] = {"game": game.id()}

    firebase.send_message(msg)

    # Return the uuid of the new game
    return jsonify(ok=True, uuid=game.id())


@app.route("/board")
def board() -> ResponseType:
    """ The main game page """

    # Note that authentication is not required to access this page

    uuid = request.args.get("game", None)
    # Requesting a look at a newly finished game
    zombie = request.args.get("zombie", None)
    try:
        # If the og argument is present, it indicates that OpenGraph data
        # should be included in the page header, from the point of view of
        # the player that the argument represents (i.e. og=0 or og=1).
        # If og=-1, OpenGraph data should be included but from a neutral
        # (third party) point of view.
        og = request.args.get("og", None)
        if og is not None:
            # This should be a player index: -1 (third party), 0 or 1
            og = int(og)  # May throw an exception
            if og < -1:
                og = -1
            elif og > 1:
                og = 1
    except (TypeError, ValueError):
        og = None

    game = None
    if uuid:
        # Attempt to load the game whose id is in the URL query string
        game = Game.load(uuid, use_cache=False)

    if game is None:
        # No active game to display: go back to main screen
        return redirect(url_for("main"))

    user = session_user()
    uid = "" if user is None else (user.id() or "")
    is_over = game.is_over()
    opp = None  # The opponent

    if not is_over:
        # Game still in progress
        if not uid:
            # User hasn't logged in yet: redirect to login page
            return redirect(url_for("login"))
        if not game.has_player(uid):
            # This user is not a party to the game: redirect to main page
            return redirect(url_for("main"))

    # Switch the current thread to the game's locale (i.e. not the
    # user's locale, except for the language setting)
    set_game_locale(game.locale)

    # user can be None if the game is over - we do not require a login in that case
    player_index = None if user is None else game.player_index(uid)

    # If a logged-in user is looking at the board, we create a Firebase
    # token in order to maintain presence info
    firebase_token = None if user is None else firebase.create_custom_token(uid)

    if player_index is not None and not game.is_autoplayer(1 - player_index):
        # Load information about the opponent
        opp = User.load_if_exists(game.player_id(1 - player_index))

    if zombie and player_index is not None and user is not None:
        # This is a newly finished game that is now being viewed by clicking
        # on it from a zombie list: remove it from the list
        ZombieModel.del_game(game.id(), uid)

    ogd = None  # OpenGraph data
    if og is not None and is_over:
        # This game is a valid and visible OpenGraph object
        # Calculate the OpenGraph stuff to be included in the page header
        pix = 0 if og < 0 else og  # Player indexing
        sc = game.final_scores()
        winner = game.winning_player()  # -1 if draw
        bingoes = game.bingoes()
        ogd = dict(
            og=og,
            player0=game.player_nickname(pix),
            player1=game.player_nickname(1 - pix),
            winner=winner,
            win=False if og == -1 else (og == winner),
            draw=(winner == -1),
            score0=str(sc[pix]),
            score1=str(sc[1 - pix]),
            bingo0=bingoes[pix],
            bingo1=bingoes[1 - pix],
        )

    # Delete the Firebase subtree for this game,
    # to get earlier move and chat notifications out of the way
    if firebase_token is not None and user is not None:
        msg = {
            "game/" + game.id() + "/" + uid: None,
            "user/" + uid + "/wait": None,
        }
        firebase.send_message(msg)
        # No need to clear other stuff on the /user/[user_id]/ path,
        # since we're not listening to it in board.html

    return render_template(
        "board.html",
        game=game,
        user=user,
        opp=opp,
        player_index=player_index,
        zombie=bool(zombie),
        time_info=game.time_info(),
        og=ogd,  # OpenGraph data
        firebase_token=firebase_token,
    )


@app.route("/gameover", methods=["POST"])
@auth_required(result=Error.LOGIN_REQUIRED)
def gameover() -> ResponseType:
    """A player has seen a game finish: remove it from
    the zombie list, if it is there"""
    cuid = current_user_id()
    rq = RequestData(request)
    game_id = rq.get("game")
    user_id = rq.get("player")
    if not game_id or cuid != user_id:
        # A user can only remove her own games from the zombie list
        return jsonify(result=Error.GAME_NOT_FOUND)
    ZombieModel.del_game(game_id, user_id)
    return jsonify(result=Error.LEGAL)


@app.route("/friend")
@auth_required()
def friend() -> ResponseType:
    """Page for users to register or unregister themselves
    as friends of Netskrafl"""
    user = current_user()
    assert user is not None
    try:
        action = int(request.args.get("action", "0"))
    except (TypeError, ValueError):
        action = 0
    if action == 0:
        # Launch the actual payment procedure
        # render_template displays a thank-you note in this case
        pass
    elif action == 1:
        # Display a friendship promotion
        pass
    elif action == 2:
        # Request to cancel a friendship
        if not user.friend():
            # Not a friend: nothing to cancel
            return redirect(url_for("main"))
    elif action == 3:
        # Actually cancel a friendship
        if not user.friend():
            # Not a friend: nothing to cancel
            return redirect(url_for("main"))
        billing.cancel_friend(user)
    return render_template("friend.html", user=user, action=action)


@app.route("/promo", methods=["POST"])
def promo() -> ResponseType:
    """ Return promotional HTML corresponding to a given key (category) """
    user = session_user()
    if user is None:
        return "<p>Notandi er ekki innskráður</p>", 401  # Unauthorized
    rq = RequestData(request)
    key = rq.get("key", "")
    VALID_PROMOS = {"friend", "krafla"}
    if key not in VALID_PROMOS:
        key = "error"
    return render_template("promo-" + key + ".html", user=user)


@app.route("/signup", methods=["GET"])
@auth_required()
def signup() -> ResponseType:
    """ Sign up as a friend, enter card info, etc. """
    return render_template("signup.html", user=current_user())


@app.route("/skilmalar", methods=["GET"])
@auth_required()
def skilmalar() -> ResponseType:
    """ Conditions """
    return render_template("skilmalar.html", user=current_user())


@app.route("/billing", methods=["GET", "POST"])
def handle_billing() -> ResponseType:
    """Receive signup and billing confirmations.
    Authentication not necessarily required."""
    uid = ""
    u = session_user()
    if u is not None:
        # This is called within a session: pass the user id to the billing module
        uid = u.id() or ""
    return billing.handle(request, uid)


@app.route("/")
@auth_required()
def main() -> ResponseType:
    """ Handler for the main (index) page """

    if _SINGLE_PAGE_UI:
        # Redirect to the single page UI
        return redirect(url_for("page"))

    user = current_user()
    assert user is not None

    # Initial tab to show, if any
    tab = request.args.get("tab", None)

    uid = user.id() or ""

    # Create a Firebase token for the logged-in user
    # to enable refreshing of the client page when
    # the user state changes (game moves made, challenges
    # issued or accepted, etc.)
    firebase_token = firebase.create_custom_token(uid)

    # Promotion display logic
    promo_to_show = None
    promos: List[datetime] = []
    if random.randint(1, _PROMO_FREQUENCY) == 1:
        # Once every N times, check whether this user may be due for
        # a promotion display

        # promo = 'krafla' # Un-comment this to enable promo

        # The list_promotions call yields a list of timestamps
        if promo_to_show:
            promos = sorted(list(PromoModel.list_promotions(uid, promo_to_show)))
            now = datetime.utcnow()
            if len(promos) >= _PROMO_COUNT:
                # Already seen too many of these
                promo_to_show = None
            elif promos and (now - promos[-1] < _PROMO_INTERVAL):
                # Less than one interval since last promo was displayed:
                # don't display this one
                promo_to_show = None

    if promo_to_show:
        # Note the fact that we have displayed this promotion to this user
        logging.info(
            "Displaying promo {1} to user {0} who has already seen it {2} times".format(
                uid, promo_to_show, len(promos)
            )
        )
        PromoModel.add_promotion(uid, promo_to_show)

    # Get earlier challenge, move and wait notifications out of the way
    msg = {"challenge": None, "move": None, "wait": None}
    firebase.send_message(msg, "user", uid)

    return render_template(
        "main.html",
        user=user,
        tab=tab,
        firebase_token=firebase_token,
        promo=promo_to_show,
    )


# pylint: disable=redefined-builtin
@app.route("/help")
def help() -> ResponseType:
    """ Show help page, which does not require authentication """
    user = session_user()
    # We tolerate a null (not logged in) user here
    return render_template("nshelp.html", user=user, tab=None)


@app.route("/rawhelp")
def rawhelp() -> ResponseType:
    """ Return raw help page HTML. Authentication is not required. """

    def override_url_for(endpoint, **values):
        """ Convert URLs from old-format plain ones to single-page fancy ones """
        if endpoint in {"twoletter", "newbag", "userprefs"}:
            # Insert special token that will be caught by client-side
            # code and converted to an action in the single-page UI
            return "$$" + endpoint + "$$"
        return url_for(endpoint, **values)

    return render_template("rawhelp.html", url_for=override_url_for)


@app.route("/twoletter")
def twoletter() -> ResponseType:
    """ Show help page. Authentication is not required. """
    user = session_user()
    return render_template("nshelp.html", user=user, tab="twoletter")


@app.route("/faq")
def faq() -> ResponseType:
    """ Show help page. Authentication is not required. """
    user = session_user()
    # We tolerate a null (not logged in) user here
    return render_template("nshelp.html", user=user, tab="faq")


@app.route("/page")
@auth_required()
def page() -> ResponseType:
    """ Show single-page UI test """
    user = current_user()
    assert user is not None
    uid = user.id() or ""
    firebase_token = firebase.create_custom_token(uid)
<<<<<<< HEAD
    return render_template("page.html", user=user, firebase_token=firebase_token,)
=======
    return render_template("page.html", user=user, firebase_token=firebase_token)
>>>>>>> 27fbaa30


@app.route("/newbag")
def newbag() -> ResponseType:
    """ Show help page. Authentication is not required. """
    user = session_user()
    # We tolerate a null (not logged in) user here
    return render_template("nshelp.html", user=user, tab="newbag")


@app.route("/greet")
def greet() -> ResponseType:
    """ Handler for the greeting page """
    return render_template("login.html")


@app.route("/login")
def login() -> ResponseType:
    """ Handler for the login sequence """
    session.pop("userid", None)
    session.pop("user", None)
    redirect_uri = url_for('oauth2callback', _external=True)
    return oauth.google.authorize_redirect(redirect_uri)


@app.route("/login_error")
def login_error() -> ResponseType:
    """ An error during login: probably cookies or popups are not allowed """
    return render_template("login-error.html")


@app.route("/logout")
def logout() -> ResponseType:
    """ Log the user out """
    session.pop("userid", None)
    session.pop("user", None)
    return redirect(url_for("greet"))


@app.route("/oauth2callback")
def oauth2callback() -> ResponseType:
    """The OAuth2 login flow GETs this callback when a user has
    signed in using a Google Account"""

    account = None
    userid = None
    idinfo = None
    try:
        token = oauth.google.authorize_access_token()
        idinfo = oauth.google.parse_id_token(token)
        if idinfo["iss"] not in _VALID_ISSUERS:
            raise ValueError("Unknown OAuth2 token issuer: " + idinfo["iss"])
        # ID token is valid; extract the claims
        # Get the user's Google Account ID
        account = idinfo["sub"]
        # Full name of user
        name = idinfo["name"]
        # Make sure that the e-mail address is in lowercase
        email = idinfo["email"].lower()
        # Attempt to find an associated user record in the datastore,
        # or create a fresh user record if not found
        userid = User.login_by_account(account, name, email)
    except (ValueError, MismatchingStateError) as e:
        # Something is wrong: we're not getting the same (random) state string back
        # that we originally sent to the OAuth2 provider
        logging.warning(f"oauth2callback(): {e}")
        userid = None

    if not userid:
        # Unable to obtain a properly authenticated user id for some reason
        return redirect(url_for("login_error"))

    # Authentication complete; user id obtained
    session["userid"] = {
        "id": userid,
    }
    session["user"] = idinfo
    session.permanent = True
    logging.info(
        "oauth2callback() successfully recognized "
        "account {0} userid {1} email {2} name '{3}'".format(
            account, userid, email, name
        )
    )
    main_url = url_for("page") if _SINGLE_PAGE_UI else url_for("main")
    return redirect(main_url)


@app.route("/service-worker.js")
@max_age(seconds=1 * 60 * 60)  # Cache file for 1 hour
def service_worker() -> ResponseType:
    return send_from_directory("static", "service-worker.js")


# Cloud Scheduler routes - requests are only accepted when originated
# by the Google Cloud Scheduler


@app.route("/stats/run", methods=["GET", "POST"])
def stats_run() -> ResponseType:
    """ Start a task to calculate Elo points for games """
    task_queue_name = request.headers.get("X-AppEngine-QueueName", "")
    task_queue = task_queue_name != ""
    cloud_scheduler = request.environ.get("HTTP_X_CLOUDSCHEDULER", "") == "true"
    cron_job = request.headers.get("X-Appengine-Cron", "") == "true"
    if not any((task_queue, cloud_scheduler, cron_job, running_local)):
        # Only allow bona fide Google Cloud Scheduler or Task Queue requests
        return "Restricted URL", 403
    wait = True
    if cloud_scheduler:
        logging.info("Running stats from cloud scheduler")
        # Run Cloud Scheduler tasks asynchronously
        wait = False
    elif task_queue:
        logging.info(f"Running stats from queue {task_queue_name}")
    elif cron_job:
        logging.info("Running stats from cron job")
    return skraflstats.run(request, wait=wait)


@app.route("/stats/ratings", methods=["GET", "POST"])
def stats_ratings() -> ResponseType:
    """ Start a task to calculate top Elo rankings """
    task_queue_name = request.headers.get("X-AppEngine-QueueName", "")
    task_queue = task_queue_name != ""
    cloud_scheduler = request.environ.get("HTTP_X_CLOUDSCHEDULER", "") == "true"
    cron_job = request.headers.get("X-Appengine-Cron", "") == "true"
    if not any((task_queue, cloud_scheduler, cron_job, running_local)):
        # Only allow bona fide Google Cloud Scheduler or Task Queue requests
        return "Restricted URL", 403
    wait = True
    if cloud_scheduler:
<<<<<<< HEAD
        logging.info("Running stats from cloud scheduler")
        # Run Cloud Scheduler tasks asynchronously
        wait = False
    elif task_queue:
        logging.info(f"Running stats from queue {task_queue_name}")
    elif cron_job:
        logging.info("Running stats from cron job")
=======
        logging.info("Running ratings from cloud scheduler")
        # Run Cloud Scheduler tasks asynchronously
        wait = False
    elif task_queue:
        logging.info(f"Running ratings from queue {task_queue_name}")
    elif cron_job:
        logging.info("Running ratings from cron job")
>>>>>>> 27fbaa30
    result, status = skraflstats.ratings(request, wait=wait)
    if status == 200:
        # New ratings: ensure that old ones are deleted from cache
        memcache.delete("all", namespace="rating")
        memcache.delete("human", namespace="rating")
    return result, status


# We only enable the administration routes if running
# on a local development server, not on the production server

if running_local:

    import admin

    @app.route("/admin/usercount", methods=["POST"])
    def admin_usercount() -> ResponseType:
        # Be careful - this operation is EXTREMELY slow on Cloud Datastore
        return admin.admin_usercount()

    @app.route("/admin/userupdate", methods=["GET"])
    def admin_userupdate() -> ResponseType:
        return admin.admin_userupdate()

    @app.route("/admin/setfriend", methods=["GET"])
    def admin_setfriend() -> ResponseType:
        return admin.admin_setfriend()

    @app.route("/admin/loadgame", methods=["POST"])
    def admin_loadgame() -> ResponseType:
        return admin.admin_loadgame()

    @app.route("/admin/main")
    def admin_main() -> ResponseType:
        """ Show main administration page """
        return render_template("admin.html")


# noinspection PyUnusedLocal
# pylint: disable=unused-argument
@app.errorhandler(404)
def page_not_found(e) -> ResponseType:
    """ Return a custom 404 error """
    return "Þessi vefslóð er ekki rétt", 404


@app.errorhandler(500)
def server_error(e) -> ResponseType:
    """ Return a custom 500 error """
    return "Eftirfarandi villa kom upp: {}".format(e), 500


if not running_local:
    # Start the Google Stackdriver debugger, if not running locally
    try:
        import googleclouddebugger  # type: ignore

        googleclouddebugger.enable()
    except ImportError:
        pass


# Run a default Flask web server for testing if invoked directly as a main program

if __name__ == "__main__":
    app.run(debug=True, port=8080, use_debugger=True, threaded=False, processes=1)<|MERGE_RESOLUTION|>--- conflicted
+++ resolved
@@ -78,13 +78,9 @@
 from languages import (
     Alphabet,
     current_alphabet,
-<<<<<<< HEAD
-    set_locale,
-=======
     current_board_type,
     set_locale,
     set_game_locale,
->>>>>>> 27fbaa30
     current_lc,
     SUPPORTED_LOCALES,
 )
@@ -130,23 +126,6 @@
 
 if running_local:
     # Configure logging
-<<<<<<< HEAD
-    dictConfig({
-        'version': 1,
-        'formatters': {'default': {
-            'format': '[%(asctime)s] %(levelname)s in %(module)s: %(message)s',
-        }},
-        'handlers': {'wsgi': {
-            'class': 'logging.StreamHandler',
-            'stream': 'ext://flask.logging.wsgi_errors_stream',
-            'formatter': 'default'
-        }},
-        'root': {
-            'level': 'INFO',
-            'handlers': ['wsgi']
-        }
-    })
-=======
     dictConfig(
         {
             'version': 1,
@@ -165,7 +144,6 @@
             'root': {'level': 'INFO', 'handlers': ['wsgi']},
         }
     )
->>>>>>> 27fbaa30
 
 # Main Flask application instance
 app = Flask(__name__)
@@ -192,13 +170,9 @@
 # client_id and client_secret for Google Sign-In
 _CLIENT_ID = os.environ.get("CLIENT_ID", "")
 # Read client secret key from file
-<<<<<<< HEAD
-with open(os.path.abspath(os.path.join("resources", "client_secret.txt")), "r") as f_txt:
-=======
 with open(
     os.path.abspath(os.path.join("resources", "client_secret.txt")), "r"
 ) as f_txt:
->>>>>>> 27fbaa30
     _CLIENT_SECRET = f_txt.read().strip()
 
 assert _CLIENT_ID, "CLIENT_ID environment variable not set"
@@ -248,13 +222,7 @@
 oauth.register(
     name='google',
     server_metadata_url=OAUTH_CONF_URL,
-<<<<<<< HEAD
-    client_kwargs={
-        'scope': 'openid email profile'
-    }
-=======
     client_kwargs={'scope': 'openid email profile'},
->>>>>>> 27fbaa30
 )
 
 # To try to finish requests as soon as possible and avoid DeadlineExceeded
@@ -363,12 +331,7 @@
     """Return the user who is authenticated in the current session, if any.
     This can be called within any Flask request."""
     u = None
-<<<<<<< HEAD
-    user = session.get("userid")
-    if user is not None:
-=======
     if (user := session.get("userid")) is not None:
->>>>>>> 27fbaa30
         userid = user.get("id")
         u = User.load_if_exists(userid)
     return u
@@ -600,13 +563,9 @@
     return jsonify(game.client_state(player_index))
 
 
-<<<<<<< HEAD
-def fetch_users(ulist: Iterable[T], uid_func: Callable[[T], str]) -> Dict[str, User]:
-=======
 def fetch_users(
     ulist: Iterable[T], uid_func: Callable[[T], Optional[str]]
 ) -> Dict[str, User]:
->>>>>>> 27fbaa30
     """ Return a dictionary of users found in the ulist """
     # Make a list of user ids by applying the uid_func to ulist entries (!= None)
     uids: List[str] = []
@@ -1153,13 +1112,8 @@
 
 @app.route("/_ah/warmup")
 def warmup():
-<<<<<<< HEAD
-    """ App Engine is starting a fresh instance - warm it up
-        by loading all vocabularies """
-=======
     """App Engine is starting a fresh instance - warm it up
     by loading all vocabularies"""
->>>>>>> 27fbaa30
     ok = Wordbase.warmup()
     logging.info(
         "Warmup, instance {0}, ok is {1}".format(os.environ.get("GAE_INSTANCE", ""), ok)
@@ -1753,11 +1707,7 @@
     user = current_user()
     assert user is not None
 
-<<<<<<< HEAD
-    # !!! TODO
-=======
     # !!! FIXME
->>>>>>> 27fbaa30
     if False:  # not user.has_paid():
         # User must be a paying friend
         return jsonify(result=Error.USER_MUST_BE_FRIEND)
@@ -1826,10 +1776,7 @@
         # user cookie, so there is no need for an intervening redirect
         # to logout().
         self.logout_url = url_for("logout")
-<<<<<<< HEAD
-=======
         self.unfriend_url = url_for("friend", action=2)
->>>>>>> 27fbaa30
         if usr:
             self.init_from_user(usr)
         else:
@@ -1842,12 +1789,7 @@
             self.fairplay = False  # Defaults to False, must be explicitly set to True
             self.newbag = False  # Defaults to False, must be explicitly set to True
             self.friend = False
-<<<<<<< HEAD
-            # !!! TODO: Obtain default locale from Accept-Language and/or origin URL
-            self.locale = "is_IS"
-=======
             self.locale = current_lc()
->>>>>>> 27fbaa30
 
     def init_from_form(self, form: Dict[str, str]) -> None:
         """ The form has been submitted after editing: retrieve the entered data """
@@ -2079,18 +2021,10 @@
     opp = request.args.get("opp", None)
 
     if opp is None:
-<<<<<<< HEAD
-        # !!! TODO: Adapt for singlepage
-        return redirect(url_for("main", tab="2"))  # Go directly to opponents tab
-
-    # Get the board type
-    board_type = request.args.get("board_type", "standard")
-=======
         return redirect(url_for("main", tab="2"))  # Go directly to opponents tab
 
     # Get the board type
     board_type = request.args.get("board_type", current_board_type())
->>>>>>> 27fbaa30
 
     # Is this a reverse action, i.e. the challenger initiating a timed game,
     # instead of the challenged player initiating a normal one?
@@ -2102,13 +2036,6 @@
         # Start a new game against an autoplayer (robot)
         robot_level = int(opp[6:])
         # Play the game with the new bag if the user prefers it
-<<<<<<< HEAD
-        prefs = dict(newbag=user.new_bag(), locale=user.locale,)
-        if board_type != "standard":
-            prefs["board_type"] = board_type
-        game = Game.new(uid, None, robot_level, prefs=prefs)
-        # !!! TODO: Adapt for singlepage
-=======
         prefs = dict(
             newbag=user.new_bag(),
             locale=user.locale,
@@ -2116,7 +2043,6 @@
         if board_type != "standard":
             prefs["board_type"] = board_type
         game = Game.new(uid, None, robot_level, prefs=prefs)
->>>>>>> 27fbaa30
         return redirect(url_for("board", game=game.id()))
 
     # Start a new game between two human users
@@ -2169,11 +2095,7 @@
         # Unknown opponent
         return jsonify(ok=False)
 
-<<<<<<< HEAD
-    board_type = rq.get("board_type", "standard")
-=======
     board_type = rq.get("board_type", current_board_type())
->>>>>>> 27fbaa30
 
     # Is this a reverse action, i.e. the challenger initiating a timed game,
     # instead of the challenged player initiating a normal one?
@@ -2185,12 +2107,6 @@
         # Start a new game against an autoplayer (robot)
         robot_level = int(opp[6:])
         # Play the game with the new bag if the user prefers it
-<<<<<<< HEAD
-        prefs = dict(newbag=user.new_bag(), locale=user.locale,)
-        if board_type != "standard":
-            prefs["board_type"] = board_type
-        game = Game.new(uid, None, robot_level, prefs=prefs)
-=======
         prefs = dict(
             newbag=user.new_bag(),
             locale=user.locale,
@@ -2199,7 +2115,6 @@
             prefs["board_type"] = board_type
         game = Game.new(uid, None, robot_level, prefs=prefs)
         # Return the uuid of the new game
->>>>>>> 27fbaa30
         return jsonify(ok=True, uuid=game.id())
 
     # Start a new game between two human users
@@ -2221,12 +2136,7 @@
     # Create a fresh game object
     game = Game.new(uid, opp, 0, prefs)
 
-<<<<<<< HEAD
-    # Notify the opponent's main.html that there is a new game
-    # !!! board.html eventually needs to listen to this as well
-=======
     # Notify the opponent's client that there is a new game
->>>>>>> 27fbaa30
     msg: Dict[str, Any] = {"user/" + opp + "/move": datetime.utcnow().isoformat()}
 
     # If this is a timed game, notify the waiting party
@@ -2554,11 +2464,7 @@
     assert user is not None
     uid = user.id() or ""
     firebase_token = firebase.create_custom_token(uid)
-<<<<<<< HEAD
-    return render_template("page.html", user=user, firebase_token=firebase_token,)
-=======
     return render_template("page.html", user=user, firebase_token=firebase_token)
->>>>>>> 27fbaa30
 
 
 @app.route("/newbag")
@@ -2691,15 +2597,6 @@
         return "Restricted URL", 403
     wait = True
     if cloud_scheduler:
-<<<<<<< HEAD
-        logging.info("Running stats from cloud scheduler")
-        # Run Cloud Scheduler tasks asynchronously
-        wait = False
-    elif task_queue:
-        logging.info(f"Running stats from queue {task_queue_name}")
-    elif cron_job:
-        logging.info("Running stats from cron job")
-=======
         logging.info("Running ratings from cloud scheduler")
         # Run Cloud Scheduler tasks asynchronously
         wait = False
@@ -2707,7 +2604,6 @@
         logging.info(f"Running ratings from queue {task_queue_name}")
     elif cron_job:
         logging.info("Running ratings from cron job")
->>>>>>> 27fbaa30
     result, status = skraflstats.ratings(request, wait=wait)
     if status == 200:
         # New ratings: ensure that old ones are deleted from cache
