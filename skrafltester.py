#!/usr/bin/env python3

"""

    Skrafltester

    Copyright (C) 2020 Miðeind ehf.
    Original author: Vilhjálmur Þorsteinsson

    The GNU General Public License, version 3, applies to this software.
    For further information, see https://github.com/mideind/Netskrafl

    This program implements a testing function for the
    functionality in skraflmechanics.py and skraflplayer.py

    Usage: python skrafltester.py
        [-n number_of_games_to_run (default 4)]
        [-o minimax|autoplayer (to choose opponent, default minimax)]
        [-s (to run silently, i.e. only with ending summary)]
        [-l locale (is_IS for Icelandic, en_US or en_GB for English)]

"""

from __future__ import annotations

from typing import List, Optional, Tuple, Callable

import getopt
import sys
import time

from languages import (
    NewTileSet,
    set_locale,
    current_locale,
    current_tileset,
    current_vocabulary,
)
from skraflmechanics import (
    State,
    Board,
    Move,
    ExchangeMove,
    ChallengeMove,
    ResponseMove,
    Error,
)
from skraflplayer import AutoPlayer, AutoPlayer_Common, AutoPlayer_Medium, AutoPlayer_MiniMax


_PROFILING = False


def test_move(state, movestring):
    """ Test placing a simple tile move """
    coord, word = movestring.split(" ")
    rowid = Board.ROWIDS
    xd, yd = 0, 0
    horiz = True
    if coord[0] in rowid:
        row = rowid.index(coord[0])
        col = int(coord[1:]) - 1
        yd = 1
    else:
        row = rowid.index(coord[-1])
        col = int(coord[0:-1]) - 1
        xd = 1
        horiz = False
    move = Move(word, row, col, horiz)
    next_is_blank = False
    for c in word:
        if c == "?":
            next_is_blank = True
            continue
        if not state.board().is_covered(row, col):
            move.add_cover(row, col, "?" if next_is_blank else c, c)
            next_is_blank = False
        row += xd
        col += yd
    legal = state.check_legality(move)
    msg = ""
    if isinstance(legal, tuple):
        legal, msg = legal
    if legal != Error.LEGAL:
        print("Play is not legal, code {0} {1}".format(Error.errortext(legal), msg))
        return False
    print("Play {0} is legal and scores {1} points".format(move, state.score(move)))
    state.apply_move(move)
    print(state.__str__())
    return True


def test_exchange(state, numtiles):
    """ Test exchange move """
    exch = state.player_rack().contents()[0:numtiles]
    move = ExchangeMove(exch)
    legal = state.check_legality(move)
    msg = ""
    if isinstance(legal, tuple):
        legal, msg = legal
    if legal != Error.LEGAL:
        print("Play is not legal, code {0} {1}".format(Error.errortext(legal), msg))
        return False
    print("Play {0} is legal and scores {1} points".format(move, state.score(move)))
    state.apply_move(move)
    print(state.__str__())
    return True


def test_challenge(state):
    """ Test challenge move """
    move = ChallengeMove()
    legal = state.check_legality(move)
    msg = ""
    if isinstance(legal, tuple):
        legal, msg = legal
    if legal != Error.LEGAL:
        print("Play is not legal, code {0} {1}".format(Error.errortext(legal), msg))
        return False
    print("Play {0} is legal and scores {1} points".format(move, state.score(move)))
    state.apply_move(move)
    print(state.__str__())
    return True


def test_response(state):
    """ Test response move """
    move = ResponseMove()
    legal = state.check_legality(move)
    msg = ""
    if isinstance(legal, tuple):
        legal, msg = legal
    if legal != Error.LEGAL:
        print("Play is not legal, code {0} {1}".format(Error.errortext(legal), msg))
        return False
    print("Play {0} is legal and scores {1} points".format(move, state.score(move)))
    state.apply_move(move)
    print(state.__str__())
    return True


def test_game(players, silent):
    """ Go through a whole game by pitting two AutoPlayers against each other """
    # The players parameter is a list of tuples: (playername, constructorfunc)
    # where constructorfunc accepts a State parameter and returns a freshly
    # created AutoPlayer (or subclass thereof) that will generate moves
    # on behalf of the player.

    # Initial, empty game state
    state = State(tileset=current_tileset(), drawtiles=True, board_type="standard")

    print("After initial draw, bag contains {0} tiles".format(state.bag().num_tiles()))
    print("Bag contents are:\n{0}".format(state.bag().contents()))
    print("Rack 0 is {0}".format(state.rack(0)))
    print("Rack 1 is {0}".format(state.rack(1)))

    # Set player names
    for ix in range(2):
        state.set_player_name(ix, players[ix][0])

    if not silent:
        print(state.__str__())  # This works in Python 2 and 3

    # Generate a sequence of moves, switching player sides automatically

    t0 = time.time()

    while not state.is_game_over():

        # Call the appropriate player creation function
        apl = players[state.player_to_move()][1](state)

        g0 = time.time()
        move = apl.generate_move()
        g1 = time.time()

        legal = state.check_legality(move)
        if legal != Error.LEGAL:
            # Oops: the autoplayer generated an illegal move
            print("Play is not legal, code {0}".format(Error.errortext(legal)))
            return

        if not silent:
            print(
                "Play {0} scores {1} points ({2:.2f} seconds)".format(
                    move, state.score(move), g1 - g0
                )
            )

        # Apply the move to the state and switch players
        state.apply_move(move)

        if not silent:
            print(state.__str__())

    # Tally the tiles left and calculate the final score
    state.finalize_score()
    p0, p1 = state.scores()
    t1 = time.time()

    if not silent:
        print(
            "Game over, final score {4} {0} : {5} {1} after {2} moves ({3:.2f} seconds)".format(
                p0,
                p1,
                state.num_moves(),
                t1 - t0,
                state.player_name(0),
                state.player_name(1),
            )
        )

    return state.scores()


def test_manual_game():
    """ Manual game test """

    # Initial, empty game state
    state = State(
        tileset=NewTileSet, manual_wordcheck=True, drawtiles=True, board_type="standard"
    )

    print("Manual game")
    print("After initial draw, bag contains {0} tiles".format(state.bag().num_tiles()))
    print("Bag contents are:\n{0}".format(state.bag().contents()))
    print("Rack 0 is {0}".format(state.rack(0)))
    print("Rack 1 is {0}".format(state.rack(1)))

    # Set player names
    for ix in range(2):
        state.set_player_name(ix, "Player " + ("A", "B")[ix])

    # print(state.__str__()) # This works in Python 2 and 3

    state.player_rack().set_tiles("stuðinn")
    test_move(state, "H4 stuði")
    state.player_rack().set_tiles("dettsfj")
    test_move(state, "5E detts")
    test_exchange(state, 3)
    state.player_rack().set_tiles("dýsturi")
    test_move(state, "I3 dýs")
    state.player_rack().set_tiles("?xalmen")
    # The question mark indicates a blank tile for the subsequent cover
    test_move(state, "6E ?óx")
    state.player_rack().set_tiles("eiðarps")

    test_move(state, "9F eipar")
    test_challenge(state)
    test_response(state)

    state.player_rack().set_tiles("sóbetis")
    test_move(state, "J3 ós")

    test_move(state, "9F eiðar")
    test_challenge(state)
    test_response(state)

    # Tally the tiles left and calculate the final score
    state.finalize_score()
    p0, p1 = state.scores()

    print(
        "Manual game over, final score {3} {0} : {4} {1} after {2} moves".format(
            p0, p1, state.num_moves(), state.player_name(0), state.player_name(1)
        )
    )


def test(num_games, opponent, silent):

    """ Test running a number of games """

    def autoplayer_creator(state):
        """ Create a normal autoplayer instance """
        return AutoPlayer(state)

    def common_creator(state):
        """ Create a common autoplayer instance """
        return AutoPlayer_Common(state)

    def medium_creator(state):
        """ Create a medium autoplayer instance """
        return AutoPlayer_Medium(state)

    def minimax_creator(state):
        """ Create a minimax autoplayer instance """
        return AutoPlayer_MiniMax(state)

    players: List[Optional[Tuple[str, Callable]]] = [None, None]
    if opponent == "amlodi":
        players[0] = ("Amlóði A", common_creator)
        players[1] = ("Amlóði B", common_creator)
    elif opponent == "midlungur":
        players[0] = ("Miðlungur A", medium_creator)
        players[1] = ("Miðlungur B", medium_creator)
    elif opponent == "minimax":
        players[0] = ("AutoPlayer", autoplayer_creator)
        players[1] = ("MiniMax", minimax_creator)
    else:
        players[0] = ("AutoPlayer A", autoplayer_creator)
        players[1] = ("AutoPlayer B", autoplayer_creator)

    gameswon = [0, 0]
    totalpoints = [0, 0]
    sumofmargin = [0, 0]

    t0 = time.time()

    # Run games
    for ix in range(num_games):
        if not silent:
            print("\nGame {0}/{1} starting".format(ix + 1, num_games))
        if ix % 2 == 1:
            # Odd game: swap players
            players[0], players[1] = players[1], players[0]
            p1, p0 = test_game(players, silent)
            # Swap back
            players[0], players[1] = players[1], players[0]
        else:
            # Even game
            p0, p1 = test_game(players, silent)
        if p0 > p1:
            gameswon[0] += 1
            sumofmargin[0] += p0 - p1
        elif p1 > p0:
            gameswon[1] += 1
            sumofmargin[1] += p1 - p0
        totalpoints[0] += p0
        totalpoints[1] += p1

    t1 = time.time()

    print(
        "Test completed, {0} games played in {1:.2f} seconds, "
        "{2:.2f} seconds per game".format(num_games, t1 - t0, (t1 - t0) / num_games)
    )

    def reportscore(player):
        """ Report the result of a number of games """
        if gameswon[player] == 0:
            print(
                "{2} won {0} games and scored an average of {1:.1f} points per game".format(
                    gameswon[player],
                    float(totalpoints[player]) / num_games,
                    players[player][0],
                )
            )
        else:
            print(
                "{3} won {0} games with an average margin of {2:.1f} and "
                "scored an average of {1:.1f} points per game".format(
                    gameswon[player],
                    float(totalpoints[player]) / num_games,
                    float(sumofmargin[player]) / gameswon[player],
                    players[player][0],
                )
            )

    reportscore(0)
    reportscore(1)


class Usage(Exception):

    """ Error reporting exception for wrong command line arguments """

<<<<<<< HEAD
    def __init__(self, msg: getopt.GetoptError) -> None:
        super().__init__(msg.msg)
=======
    def __init__(self, msg):
        super().__init__(msg)
>>>>>>> 1a036660
        self.msg = msg


def main(argv: Optional[List[str]]=None) -> int:
    """ Guido van Rossum's pattern for a Python main function """

    if argv is None:
        argv = sys.argv
    try:
        try:
            opts, _ = getopt.getopt(
                argv[1:],
                "hl:n:o:sm",
                ["help", "locale", "numgames", "opponent", "silent", "manual"],
            )
        except getopt.error as msg:
            raise Usage(msg)
        num_games = 4
        opponent = "autoplayer"
        silent = False
        manual = False
        locale = "is_IS"
        # process options
        for o, a in opts:
            if o in ("-h", "--help"):
                print(__doc__)
                sys.exit(0)
            elif o in ("-l", "--locale"):
                locale = str(a)
            elif o in ("-n", "--numgames"):
                num_games = int(a)
            elif o in ("-o", "--opponent"):
                opponent = str(a).lower()
            elif o in ("-s", "--silent"):
                silent = True
            elif o in ("-m", "--manual"):
                manual = True

        print("Welcome to the Skrafl game tester")

        set_locale(locale)
        print(f"Using vocabulary {current_vocabulary()}")

        if manual:
            test_manual_game()
        else:
            print(
                "Running {0} games against {1}".format(
                    num_games, opponent or "autoplayer"
                )
            )
            test(num_games, opponent, silent)

    except Usage as err:
        print(err.msg, file=sys.stderr)
        print("for help use --help", file=sys.stderr)
        return 2

    # Normal exit with no error
    return 0


def profile_main() -> None:

    """ Main function to invoke for profiling """

    import profile
    import pstats

    global _PROFILING

    _PROFILING = True

    filename = "skrafltester.profile"

    profile.run("main()", filename)

    stats = pstats.Stats(filename)

    # Clean up filenames for the report
    stats.strip_dirs()

    # Sort the statistics by the total time spent in the function itself
    stats.sort_stats("tottime")

    stats.print_stats(100)  # Print 100 most significant lines


if __name__ == "__main__":
    sys.exit(main())
    # sys.exit(profile_main())<|MERGE_RESOLUTION|>--- conflicted
+++ resolved
@@ -365,13 +365,8 @@
 
     """ Error reporting exception for wrong command line arguments """
 
-<<<<<<< HEAD
     def __init__(self, msg: getopt.GetoptError) -> None:
         super().__init__(msg.msg)
-=======
-    def __init__(self, msg):
-        super().__init__(msg)
->>>>>>> 1a036660
         self.msg = msg
 
 
