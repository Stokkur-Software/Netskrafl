--- conflicted
+++ resolved
@@ -117,13 +117,9 @@
 }
 
 # For each board type, convert the word and letter score strings to integer arrays
-<<<<<<< HEAD
-_xlt = lambda arr: [[1 if c == " " else int(c) for c in row] for row in arr]
-=======
 _xlt: Callable[[List[str]], List[List[int]]] = lambda arr: [
     [1 if c == " " else int(c) for c in row] for row in arr
 ]
->>>>>>> 3dc19579
 _WORDSCORE = {key: _xlt(val) for key, val in _WSC.items()}
 _LETTERSCORE = {key: _xlt(val) for key, val in _LSC.items()}
 
@@ -700,13 +696,9 @@
         self._last_covers = None
         self._challenge_score = 0
 
-<<<<<<< HEAD
-    def set_challengeable(self, score: int, covers: List[Cover], last_rack: str) -> None:
-=======
     def set_challengeable(
         self, score: int, covers: List[Cover], last_rack: str
     ) -> None:
->>>>>>> 3dc19579
         """ Set the challengeable state, with the given covers being laid down """
         if score and self.manual_wordcheck:
             self._challenge_score = score
@@ -933,11 +925,7 @@
     # pylint: disable=unused-argument
 
     # noinspection PyUnusedLocal
-<<<<<<< HEAD
-    def details(self, state: State) -> List:
-=======
     def details(self, state: State) -> List[DetailTuple]:
->>>>>>> 3dc19579
         """Return a tuple list describing tiles committed
         to the board by this move"""
         return []  # No tiles
@@ -1288,17 +1276,10 @@
                     self._word += ltr
                     self._tiles += ltr
 
-<<<<<<< HEAD
-        def is_valid_word(word):
-            """Check whether a word is in the dictionary,
-            unless this is a manual game"""
-            return True if state.manual_wordcheck else word in self._dawg
-=======
         def is_valid_word(word: str) -> bool:
             """Check whether a word is in the dictionary,
             unless this is a manual game"""
             return state.manual_wordcheck or (word in self._dawg)
->>>>>>> 3dc19579
 
         # Check whether the word is in the dictionary
         if not is_valid_word(self._word):
@@ -1675,19 +1656,11 @@
 
     """ Represents a resign move, where the player forfeits the game """
 
-<<<<<<< HEAD
-    def __init__(self, forfeited_points):
-        super().__init__()
-        self._forfeited_points = forfeited_points
-
-    def __str__(self):
-=======
     def __init__(self, forfeited_points: int) -> None:
         super().__init__()
         self._forfeited_points = forfeited_points
 
     def __str__(self) -> str:
->>>>>>> 3dc19579
         """Return the standard move notation of a coordinate
         followed by the word formed"""
         return "Resign"
